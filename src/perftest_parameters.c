#include <stdio.h>
#include <stdlib.h>
#include <string.h>
#include <getopt.h>
#include <limits.h>
#include <arpa/inet.h>
#if defined(__FreeBSD__)
#include <netinet/in.h>
#include <sys/socket.h>
#include <sys/stat.h>
#endif
#include "perftest_parameters.h"
#include "mlx5_devx.h"
#include "raw_ethernet_resources.h"
#include "host_memory.h"
#include "mmap_memory.h"
#include "cuda_memory.h"
#include "rocm_memory.h"
#include "neuron_memory.h"
#include "hl_memory.h"
#include<math.h>
#ifdef HAVE_RO
#include <stdbool.h>
#include <pci/pci.h>
#endif
#define MAC_LEN (17)
#define ETHERTYPE_LEN (6)
#define MAC_ARR_LEN (6)
#define HEX_BASE (16)
#define DEFAULT_JSON_FILE_NAME "perftest_out.json"
static const char *connStr[] = {"RC","UC","UD","RawEth","XRC","DC","SRD"};
static const char *testsStr[] = {"Send","RDMA_Write","RDMA_Read","Atomic"};
static const char *portStates[] = {"Nop","Down","Init","Armed","","Active Defer"};
static const char *qp_state[] = {"OFF","ON"};
static const char *exchange_state[] = {"Ethernet","rdma_cm"};
static const char *atomicTypesStr[] = {"CMP_AND_SWAP","FETCH_AND_ADD"};

/******************************************************************************
 * parse_mac_from_str.
 *
 * Description : parse string by format of"XX:XX:XX:XX:XX:XX" to uint8_t array in size 6 for MAC adderes
 *
 *  Parameters :
 *		mac - char*.
 *		*addr - pointer to output array
 *
 * Return Value : SUCCESS, FAILURE.
 ******************************************************************************/
#if defined(__FreeBSD__)
#define strdupa(_s)                                             \
({                                                              \
        char *_d;                                               \
        int _len;                                               \
                                                                \
        _len = strlen(_s) + 1;                                  \
        _d = alloca(_len);                                      \
        if (_d)                                                 \
                memcpy(_d, _s, _len);                           \
        _d;                                                     \
})
#endif

static int parse_mac_from_str(char *mac, u_int8_t *addr)
{
	char tmpMac[MAC_LEN+1];
	char *tmpField;
	int fieldNum = 0;

	if (strlen(mac) != MAC_LEN) {
		fprintf(stderr, "invalid MAC length\n");
		return FAILURE;
	}
	if (addr == NULL) {
		fprintf(stderr, "invalid  output addr array\n");
		return FAILURE;
	}

	strcpy(tmpMac, mac);
	tmpField = strtok(tmpMac, ":");
	while (tmpField != NULL && fieldNum < MAC_ARR_LEN) {
		char *chk;
		int tmpVal;
		tmpVal = strtoul(tmpField, &chk, HEX_BASE);
		if (tmpVal > 0xff) {
			fprintf(stderr, "field %d value %X out of range\n", fieldNum, tmpVal);
			return FAILURE;
		}
		if (*chk != 0) {
			fprintf(stderr, "Non-digit character %c (%0x) detected in field %d\n", *chk, *chk, fieldNum);
			return FAILURE;
		}
		addr[fieldNum++] = (u_int8_t) tmpVal;
		tmpField = strtok(NULL, ":");
	}
	if (tmpField != NULL || fieldNum != MAC_ARR_LEN) {
		fprintf(stderr, "MAC address longer than six fields\n");
		return FAILURE;
	}
	return SUCCESS;
}
static int parse_ethertype_from_str(char *ether_str, uint16_t *ethertype_val)
{
	if (strlen(ether_str) != ETHERTYPE_LEN) {
		fprintf(stderr, "invalid ethertype length\n");
		return FAILURE;
	}
	*ethertype_val = strtoul(ether_str, NULL, HEX_BASE);
	if (!*ethertype_val)
		return FAILURE;
	return SUCCESS;
}

/******************************************************************************
  parse_ip_from_str.
 *
 * Description : Convert from presentation format of an Internet number in nuffer
 starting at CP to the binary network format and store result for
 interface type AF in buffer starting at BUF.
 *
 *  Parameters :
 *		*ip - char* ip string.
 *		*addr - pointer to output array
 *
 * Return Value : SUCCESS, FAILURE.
 *
 ******************************************************************************/
int parse_ip_from_str(char *ip, u_int32_t *addr)
{
	return inet_pton(AF_INET, ip, addr);
}

/******************************************************************************/
int parse_ip6_from_str(char *ip6, struct in6_addr *addr)
{
	return inet_pton(AF_INET6, ip6, addr);
}

/******************************************************************************
  check_valid_udp_port.
 ******************************************************************************/
int check_if_valid_udp_port(int udp_port)
{
	return ON;
}
/******************************************************************************
  get cache line size from system
 ******************************************************************************/
static int get_cache_line_size()
{
	int size = 0;
 #if !defined(__FreeBSD__)
	size = sysconf(_SC_LEVEL1_DCACHE_LINESIZE);
	if (size == 0) {
		#if defined(__sparc__) && defined(__arch64__)
		char* file_name =
			"/sys/devices/system/cpu/cpu0/l2_cache_line_size";
		#else
		char* file_name =
			"/sys/devices/system/cpu/cpu0/cache/index0/coherency_line_size";
		#endif

		FILE *fp;
		char line[10];
		fp = fopen(file_name, "r");
		if (fp == NULL) {
			return DEF_CACHE_LINE_SIZE;
		}
		if(fgets(line,10,fp) != NULL) {
			size = atoi(line);
		}
		fclose(fp);
	}
#endif
	// cppcheck-suppress knownConditionTrueFalse
	if (size <= 0)
		size = DEF_CACHE_LINE_SIZE;

	return size;
}
#ifdef HAVE_RO
/******************************************************************************
  Check PCIe Relaxed Ordering

  Stolen from https://github.com/pciutils/pciutils/blob/master/example.c
 ******************************************************************************/
static bool check_pcie_relaxed_ordering_compliant(void) {
	struct pci_access *pacc;
	struct pci_dev *dev;
	bool cpu_is_RO_compliant = true;

	pacc = pci_alloc();
	pci_init(pacc);
	pci_scan_bus(pacc);
	for (dev = pacc->devices; dev && cpu_is_RO_compliant;
	     dev = dev->next) {
		pci_fill_info(dev,
			      PCI_FILL_IDENT | PCI_FILL_BASES | PCI_FILL_CLASS);
		/* https://lore.kernel.org/patchwork/patch/820922/ */
		if ((dev->vendor_id == 0x8086) &&
		    (((dev->device_id >= 0x6f01 && dev->device_id <= 0x6f0e) ||
		      (dev->device_id >= 0x2f01 && dev->device_id <= 0x2f01))))
			cpu_is_RO_compliant = false;
	}
	pci_cleanup(pacc);
	return cpu_is_RO_compliant;
}
#endif
/******************************************************************************
 *
 ******************************************************************************/
static void usage(const char *argv0, VerbType verb, TestType tst, int connection_type)
{
	printf("Usage:\n");

	if (tst != FS_RATE) {
		printf("  %s            start a server and wait for connection\n", argv0);
		printf("  %s <host>     connect to server at <host>\n", argv0);
	} else
		printf("  %s             run a server to measure FS rate \n", argv0);

	printf("\n");
	printf("Options:\n");

	if (verb != ATOMIC && connection_type != RawEth) {
		printf("  -a, --all ");
		printf(" Run sizes from 2 till 2^23\n");
	}

	if (verb == ATOMIC) {
		printf("  -A, --atomic_type=<type> ");
		printf(" type of atomic operation from {CMP_AND_SWAP,FETCH_AND_ADD} (default FETCH_AND_ADD)\n");
	}

	if (tst == BW) {
		printf("  -b, --bidirectional ");
		printf(" Measure bidirectional bandwidth (default unidirectional)\n");
	}

	if (connection_type != RawEth) {
		if (verb == SEND) {
			printf("  -c, --connection=<RC/XRC/UC/UD/DC/SRD> ");
			printf(" Connection type RC/XRC/UC/UD/DC/SRD (default RC)\n");
		} else 	if (verb == WRITE) {
			printf("  -c, --connection=<RC/XRC/UC/DC> ");
			printf(" Connection type RC/XRC/UC/DC (default RC)\n");
		} else if (verb == READ || verb == ATOMIC) {
			printf("  -c, --connection=<RC/XRC/DC> ");
			printf(" Connection type RC/XRC/DC (default RC)\n");
		}
		#ifdef HAVE_DCS
		printf("      --log_dci_streams=<log_num_dci_stream_channels> (default 0) ");
		printf(" Run DC initiator as DCS instead of DCI with <log_num dci_stream_channels>\n");
		printf("      --log_active_dci_streams=<log_num_active_dci_stream_channels> (default log_num_dci_stream_channels)\n");
		#endif
		#ifdef HAVE_AES_XTS
		printf("	  --aes_xts Runs traffic with AES_XTS feature (encryption)\n");
		printf("	  --encrypt_on_tx Runs traffic with encryption on tx (default decryption on tx)\n");
		printf("	  --sig_before Puts signature on data before encrypting it (default after)\n");
		printf("      --aes_block_size=<512,520,4048,4096,4160> (default 512)\n");
		printf("	  --data_enc_keys_number=<number of data encryption keys> (default 1)\n");
		printf("	  --kek_path path to the key encryption key file\n");
		printf("	  --credentials_path path to the credentials file\n");
		printf("	  --data_enc_key_app_path path to the data encryption key app\n");
		#endif
	}

	if (tst == LAT) {
		printf("  -C, --report-cycles ");
		printf(" report times in cpu cycle units (default microseconds)\n");
	}

	printf("  -d, --ib-dev=<dev> ");
	printf(" Use IB device <dev> (default first device found)\n");

	printf("  -D, --duration ");
	printf(" Run test for a customized period of seconds.\n");

	if (verb != WRITE && connection_type != RawEth) {
		printf("  -e, --events ");
		printf(" Sleep on CQ events (default poll)\n");

		printf("  -X, --vector=<completion vector> ");
		printf(" Set <completion vector> used for events\n");
	}

	printf("  -f, --margin ");
	printf(" measure results within margins. (default=2sec)\n");

	printf("  -F, --CPU-freq ");
	printf(" Do not show a warning even if cpufreq_ondemand module is loaded, and cpu-freq is not on max.\n");

	if (verb == SEND && tst != FS_RATE) {
		printf("  -g, --mcg ");
		printf(" Send messages to multicast group with 1 QP attached to it.\n");
		printf("         When there is no multicast gid specified, a default IPv6 typed gid will be used.\n");
	}

	printf("  -h, --help ");
	printf(" Show this help screen.\n");

	if (tst == LAT || tst == LAT_BY_BW || tst == FS_RATE) {
		printf("  -H, --report-histogram ");
		printf(" Print out all results (default print summary only)\n");
	}

	printf("  -i, --ib-port=<port> ");
	printf(" Use port <port> of IB device (default %d)\n",DEF_IB_PORT);

	if (verb != READ && verb != ATOMIC) {
		printf("  -I, --inline_size=<size> ");
		printf(" Max size of message to be sent in inline\n");
	}

	if (tst == BW || tst == LAT_BY_BW) {
		printf("  -l, --post_list=<list size>\n");
		printf(" Post list of send WQEs of <list size> size (instead of single post)\n");
		printf("      --recv_post_list=<list size>");
		printf(" Post list of receive WQEs of <list size> size (instead of single post)\n");
	}

	if (tst != FS_RATE) {
		printf("  -L, --hop_limit=<hop_limit> ");
		printf(" Set hop limit value (ttl for IPv4 RawEth QP). Values 0-255 (default %d)\n", DEF_HOP_LIMIT);

		if (connection_type == RawEth) {
			printf("  -m, --mtu=<mtu> ");
			printf(" MTU size : 64 - 9600 (default port mtu)\n");
		} else {
			printf("  -m, --mtu=<mtu> ");
			printf(" MTU size : 256 - 4096 (default port mtu)\n");
		}

		if (verb == SEND) {
			printf("  -M, --MGID=<multicast_gid> ");
			printf(" In multicast, uses <multicast_gid> as the group MGID.\n");
		}
	}

	printf("  -n, --iters=<iters> ");
	printf(" Number of exchanges (at least %d, default %d)\n", MIN_ITER, ((verb == WRITE) && (tst == BW)) ? DEF_ITERS_WB : DEF_ITERS);

	if (tst == BW) {
		printf("  -N, --noPeak");
		printf(" Cancel peak-bw calculation (default with peak up to iters=20000)\n");
	}

	if (verb == READ || verb == ATOMIC) {
		printf("  -o, --outs=<num> ");
		printf(" num of outstanding read/atom(default max of device)\n");
	}

	if (tst == BW && connection_type != RawEth) {
		printf("  -O, --dualport ");
		printf(" Run test in dual-port mode.\n");
	}

	printf("  -p, --port=<port> ");
	printf(" Listen on/connect to port <port> (default %d)\n",DEF_PORT);

	if (tst == BW ) {
		printf("  -q, --qp=<num of qp's>  Num of qp's(default %d)\n", DEF_NUM_QPS);
		printf("  -Q, --cq-mod ");
		printf(" Generate Cqe only after <--cq-mod> completion\n");
	}

	if (verb == SEND && tst != FS_RATE) {
		printf("  -r, --rx-depth=<dep> ");
		printf(" Rx queue size (default %d).",DEF_RX_SEND);
		printf(" If using srq, rx-depth controls max-wr size of the srq\n");
	}

	if (connection_type != RawEth) {
		printf("  -R, --rdma_cm ");
		printf(" Connect QPs with rdma_cm and run test on those QPs\n");
	}

	if (verb != ATOMIC) {
		printf("  -s, --size=<size> ");
		printf(" Size of message to exchange (default %d)\n", tst == LAT ? DEF_SIZE_LAT : DEF_SIZE_BW);
	}

	if (tst != FS_RATE) {
		printf("  -S, --sl=<sl> ");
		printf(" SL (default %d)\n",DEF_SL);

		if (tst == BW || tst == LAT_BY_BW) {
			printf("  -t, --tx-depth=<dep> ");
			printf(" Size of tx queue (default %d)\n", tst == LAT ? DEF_TX_LAT : DEF_TX_BW);
		}

		printf("  -T, --tos=<tos value> ");
		printf(" Set <tos_value> to RDMA-CM QPs. available only with -R flag. values 0-256 (default off)\n");
	}

	printf("  -u, --qp-timeout=<timeout> ");
	printf(" QP timeout, timeout value is 4 usec * 2 ^(timeout), default %d\n",DEF_QP_TIME);

	if (tst == LAT || tst == LAT_BY_BW || tst == FS_RATE) {
		printf("  -U, --report-unsorted ");
		printf(" (implies -H) print out unsorted results (default sorted)\n");
	}

	printf("  -V, --version ");
	printf(" Display version number\n");

	if (tst == BW) {
		printf("  -w, --limit_bw=<value> ");
		printf(" Set verifier limit for bandwidth\n");
	}

	printf("  -W, --report-counters=<list of counter names> ");
	printf(" Report performance counter change (example: \"counters/port_xmit_data,hw_counters/out_of_buffer\")\n");

	if (connection_type != RawEth) {
		printf("  -x, --gid-index=<index> ");
		printf(" Test uses GID with GID index\n");
	}

	if (tst == BW) {
		printf("  -y, --limit_msgrate=<value> ");
		printf(" Set verifier limit for Msg Rate\n");
	}

	if (connection_type != RawEth) {
		printf("  -z, --comm_rdma_cm ");
		printf(" Communicate with rdma_cm module to exchange data - use regular QPs\n");
	}

	/*Long flags*/
	putchar('\n');

	printf("      --out_json ");
	printf(" Save the report in a json file\n");

	printf("      --out_json_file=<file> ");
	printf(" Name of the report json file. (Default: %s in the working directory) \n",DEFAULT_JSON_FILE_NAME);

	printf("      --cpu_util ");
	printf(" Show CPU Utilization in report, valid only in Duration mode \n");

	if (tst != FS_RATE) {
		printf("      --dlid ");
		printf(" Set a Destination LID instead of getting it from the other side.\n");
	}

	if (connection_type != RawEth) {
		printf("      --dont_xchg_versions ");
		printf(" Do not exchange versions and MTU with other side \n");
	}

	if (tst != FS_RATE) {
		printf("      --force-link=<value> ");
		printf(" Force the link(s) to a specific type: IB or Ethernet.\n");
	}

	if (verb == SEND) {
		printf("      --use-srq ");
		printf(" Use a Shared Receive Queue. --rx-depth controls max-wr size of the SRQ \n");
	}

	if (connection_type != RawEth) {
		printf("      --ipv6 ");
		printf(" Use IPv6 GID. Default is IPv4\n");
	}

	// please note it is a different source_ip from raw_ethernet case
	if (connection_type != RawEth) {
		printf("      --source_ip ");
		printf(" Source IP of the interface used for connection establishment. By default taken from routing table.\n");
	}


	if (tst == LAT) {
		printf("      --latency_gap=<delay_time> ");
		printf(" delay time between each post send\n");
	}

	if (connection_type != RawEth) {
		printf("      --mmap=file ");
		printf(" Use an mmap'd file as the buffer for testing P2P transfers.\n");
		printf("      --mmap-offset=<offset> ");
		printf(" Use an mmap'd file as the buffer for testing P2P transfers.\n");
	}

	if (tst == BW) {
		printf("      --mr_per_qp ");
		printf(" Create memory region for each qp.\n");
	}

	#if defined HAVE_EX_ODP
	printf("      --odp ");
	printf(" Use On Demand Paging instead of Memory Registration.\n");
	#endif

	printf("      --output=<units>");
	printf(" Set verbosity output level: bandwidth , message_rate, latency \n");

	if (connection_type != RawEth && !(verb == WRITE && tst == LAT)) {
		printf("      --payload_file_path=<payload_txt_file_path>");
		printf(" Set the payload by passing a txt file containing a pattern in the next form(little endian): '0xaaaaaaaa, 0xbbbbbbbb, ...' .\n");
	}

	printf(" Latency measurement is Average calculation \n");

	printf("      --use_old_post_send");
	printf(" Use old post send flow (ibv_post_send).\n");

	if (tst != FS_RATE) {
		printf("      --perform_warm_up");
		printf(" Perform some iterations before start measuring in order to warming-up memory cache, valid in Atomic, Read and Write BW tests\n");

		printf("      --pkey_index=<pkey index> PKey index to use for QP\n");
	}

	if ( tst == BW ) {
		printf("      --report-both ");
		printf(" Report RX & TX results separately on Bidirectional BW tests\n");

		printf("      --report_gbits ");
		printf(" Report Max/Average BW of test in Gbit/sec (instead of MiB/sec)\n");
		printf("        Note: MiB=2^20 byte, while Gb=10^9 bits. Use these formulas for conversion:\n");
		printf("        Factor=10^9/(2^20*8)=119.2; MiB=Gb_result * factor; Gb=MiB_result / factor\n");

		if (connection_type != RawEth) {
			printf("      --report-per-port ");
			printf(" Report BW data on both ports when running Dualport and Duration mode\n");
		}

		printf("      --reversed ");
		printf(" Reverse traffic direction - Server send to client\n");

		printf("      --run_infinitely ");
		printf(" Run test forever, print results every <duration> seconds\n");
	}

	if (connection_type != RawEth) {
		printf("      --retry_count=<value> ");
		printf(" Set retry count value in rdma_cm mode\n");
	}

	if (tst != FS_RATE) {
		printf("      --tclass=<value> ");
		printf(" Set the Traffic Class in GRH (if GRH is in use)\n");

		if (cuda_memory_supported()) {
			printf("      --use_cuda=<cuda device id>");
			printf(" Use CUDA specific device for GPUDirect RDMA testing\n");

			printf("      --use_cuda_bus_id=<cuda full BUS id>");
			printf(" Use CUDA specific device, based on its full PCIe address, for GPUDirect RDMA testing\n");

			if (cuda_memory_dmabuf_supported()) {
				printf("      --use_cuda_dmabuf");
				printf(" Use CUDA DMA-BUF for GPUDirect RDMA testing\n");
			}
		}

		if (rocm_memory_supported()) {
			printf("      --use_rocm=<rocm device id>");
			printf(" Use selected ROCm device for GPUDirect RDMA testing\n");
		}

		if (neuron_memory_supported()) {
			printf("      --use_neuron=<logical neuron core id>");
			printf(" Use selected logical neuron core for NeuronDirect RDMA testing\n");
		}

		if (hl_memory_supported()) {
			printf("      --use_hl=<hl device id>");
			printf(" Use selected Habana Labs device for RDMA testing\n");
		}

		printf("      --use_hugepages ");
		printf(" Use Hugepages instead of contig, memalign allocations.\n");
	}

	if (verb == WRITE || verb == READ) {
		printf("      --use-null-mr ");
		printf(" Allocate a null memory region for the client with ibv_alloc_null_mr.\n");
	}

	if (tst == BW || tst == LAT_BY_BW) {
		printf("      --wait_destroy=<seconds> ");
		printf(" Wait <seconds> before destroying allocated resources (QP/CQ/PD/MR..)\n");

		#if defined HAVE_RO
		printf("      --disable_pcie_relaxed");
		printf(" Disable PCIe relaxed ordering\n");
		#endif
		printf("\n Rate Limiter:\n");
		printf("      --burst_size=<size>");
		printf(" Set the amount of messages to send in a burst when using rate limiter\n");

		printf("      --typical_pkt_size=<bytes>");
		printf(" Set the size of packet to send in a burst. Only supports PP rate limiter\n");

		printf("      --rate_limit=<rate>");
		printf(" Set the maximum rate of sent packages. default unit is [Gbps]. use --rate_units to change that.\n");

		printf("      --rate_units=<units>");
		printf(" [Mgp] Set the units for rate limit to MiBps (M), Gbps (g) or pps (p). default is Gbps (g).\n");
		printf("        Note (1): pps not supported with HW limit.\n");
		printf("        Note (2): When using PP rate_units is forced to Kbps.\n");

		printf("      --rate_limit_type=<type>");
		printf(" [HW/SW/PP] Limit the QP's by HW, PP or by SW. Disabled by default. When rate_limit is not specified HW limit is Default.\n");
		printf("        Note: in Latency under load test SW rate limit is forced\n");

	}
	#if defined HAVE_OOO_ATTR
	printf("      --use_ooo ");
	printf(" Use out of order data placement\n");
	#endif
	putchar('\n');
}
/******************************************************************************
  usage
 ******************************************************************************/
void usage_raw_ethernet(TestType tst)
{
	printf("  Raw Ethernet options :\n");
	printf("  -B, --source_mac ");
	printf(" source MAC address by this format XX:XX:XX:XX:XX:XX **MUST** be entered \n");

	printf("  -E, --dest_mac ");
	printf(" destination MAC address by this format XX:XX:XX:XX:XX:XX **MUST** be entered \n");

	printf("  -G, --use_rss ");
	printf(" use RSS on server side. need to open 2^x qps (using -q flag. default is -q 2). open 2^x clients that transmit to this server\n");

	printf("  -J, --dest_ip ");
	#ifdef HAVE_IPV6
	printf(" destination ip address by this format X.X.X.X for IPv4 or X:X:X:X:X:X for IPv6 (using to send packets with IP header)\n");
	#else
	printf(" destination ip address by this format X.X.X.X (using to send packets with IP header)\n");
	#endif

	printf("  -j, --source_ip ");
	#ifdef HAVE_IPV6
	printf(" source ip address by this format X.X.X.X for IPv4 or X:X:X:X:X:X for IPv6 (using to send packets with IP header)\n");
	#else
	printf(" source ip address by this format X.X.X.X (using to send packets with IP header)\n");
	#endif

	printf("  -K, --dest_port ");
	printf(" destination port number (using to send packets with UDP header as default, or you can use --tcp flag to send TCP Header)\n");

	printf("  -k, --source_port ");
	printf(" source port number (using to send packets with UDP header as default, or you can use --tcp flag to send TCP Header)\n");

	printf("  -Y, --ethertype ");
	printf(" ethertype value in the ethernet frame by this format 0xXXXX\n");

	printf("  -Z, --server ");
	printf(" choose server side for the current machine (--server/--client must be selected )\n");

	printf("      --vlan_en ");
	printf(" insert vlan tag in ethernet header.\n");

	printf("      --vlan_pcp ");
	printf(" specify vlan_pcp value for vlan tag, 0~7. 8 means different vlan_pcp for each packet\n");

	if (tst != FS_RATE) {
		printf("  -P, --client ");
		printf(" choose client side for the current machine (--server/--client must be selected)\n");

		printf("  -v, --mac_fwd ");
		printf(" run mac forwarding test \n");

		printf("      --flows");
		printf(" set number of TCP/UDP flows, starting from <src_port, dst_port>. \n");

		printf("      --flows_burst");
		printf(" set number of burst size per TCP/UDP flow. \n");

		printf("      --promiscuous");
		printf(" run promiscuous mode.\n");

		printf("      --reply_every ");
		printf(" in latency test, receiver pong after number of received pings\n");

		#if defined HAVE_SNIFFER
		printf("      --sniffer");
		printf(" run sniffer mode.\n");
		#endif

		printf("      --flow_label ");
		printf(" IPv6 flow label\n");

	}

	printf("      --tcp ");
	printf(" send TCP Packets. must include IP and Ports information.\n");

	#ifdef HAVE_IPV6
	printf("      --raw_ipv6 ");
	printf(" send IPv6 Packets.\n");
	#endif

	if (tst == BW) {
		printf("      --raw_mcast ");
		printf(" send raw ethernet multicast traffic. No need to specify dest MAC address\n");
	}

	printf("\n");

}
/******************************************************************************
 *
 ******************************************************************************/
static void init_perftest_params(struct perftest_parameters *user_param)
{
	user_param->port		= DEF_PORT;
	user_param->ib_port		= DEF_IB_PORT;
	user_param->ib_port2		= DEF_IB_PORT2;
	user_param->link_type		= LINK_UNSPEC;
	user_param->link_type2		= LINK_UNSPEC;
	user_param->size		= (user_param->tst == BW ) ? DEF_SIZE_BW : DEF_SIZE_LAT;
	user_param->tx_depth		= (user_param->tst == BW || user_param->tst == LAT_BY_BW ) ? DEF_TX_BW : DEF_TX_LAT;
	user_param->qp_timeout		= DEF_QP_TIME;
	user_param->test_method		= RUN_REGULAR;
	user_param->cpu_freq_f		= OFF;
	user_param->connection_type	= (user_param->connection_type == RawEth) ? RawEth : RC;
	user_param->use_null_mr		= 0;
	user_param->use_event		= OFF;
	user_param->eq_num		= 0;
	user_param->use_eq_num		= OFF;
	user_param->num_of_qps		= DEF_NUM_QPS;
	user_param->gid_index		= DEF_GID_INDEX;
	user_param->gid_index2		= DEF_GID_INDEX;
	user_param->use_gid_user	= 0;
	user_param->inline_size		= DEF_INLINE;
	user_param->use_mcg		= OFF;
	user_param->use_rdma_cm		= OFF;
	user_param->work_rdma_cm	= OFF;
	user_param->rx_depth		= user_param->verb == SEND ? DEF_RX_SEND : DEF_RX_RDMA;
	user_param->duplex		= OFF;
	user_param->noPeak		= OFF;
	user_param->req_cq_mod		= 0;
	user_param->req_size 		= 0;
	user_param->cq_mod		= DEF_CQ_MOD;
	user_param->iters		= (user_param->tst == BW && user_param->verb == WRITE) ? DEF_ITERS_WB : DEF_ITERS;
	user_param->dualport		= OFF;
	user_param->post_list		= 1;
	user_param->recv_post_list	= 1;
	user_param->use_srq		= OFF;
	user_param->use_xrc		= OFF;
	user_param->use_rss		= OFF;
	user_param->srq_exists		= OFF;
	user_param->duration		= DEF_DURATION;
	user_param->margin		= DEF_INIT_MARGIN;
	user_param->test_type		= ITERATIONS;
	user_param->state		= START_STATE;
	user_param->tos			= DEF_TOS;
	user_param->hop_limit		= DEF_HOP_LIMIT;
	user_param->mac_fwd		= OFF;
	user_param->report_fmt		= MBS;
	user_param->report_both		= OFF;
	user_param->is_reversed		= OFF;
	user_param->is_limit_bw		= OFF;
	user_param->limit_bw		= 0;
	user_param->is_limit_msgrate	= OFF;
	user_param->limit_msgrate	= 0;
	user_param->pkey_index		= 0;
	user_param->raw_qos		= 0;
	user_param->tcp			= 0;
	user_param->burst_size		= 0;
	user_param->typical_pkt_size	= 0;
	user_param->rate_limit		= 0;
	user_param->valid_hw_rate_limit_index = 0;
	user_param->rate_units		= GIGA_BIT_PS;
	user_param->rate_limit_type	= DISABLE_RATE_LIMIT;
	user_param->is_rate_limit_type  = 0;
	user_param->data_enc_keys_number = 1;
	user_param->log_dci_streams = 0;
	user_param->log_active_dci_streams = 0;
	user_param->output		= -1;
	user_param->memory_type		= MEMORY_HOST;
	user_param->memory_create	= host_memory_create;
	user_param->cuda_device_id	= 0;
	user_param->cuda_device_bus_id	= NULL;
	user_param->use_cuda_dmabuf	= 0;
	user_param->rocm_device_id	= 0;
	user_param->neuron_core_id	= 0;
	user_param->mmap_file		= NULL;
	user_param->mmap_offset		= 0;
	user_param->iters_per_port[0]	= 0;
	user_param->iters_per_port[1]	= 0;
	user_param->wait_destroy	= 0;
	user_param->is_old_raw_eth_param = 0;
	user_param->is_new_raw_eth_param = 0;
	user_param->reply_every		= 1;
	user_param->vlan_en             = OFF;
	user_param->vlan_pcp		= 1;
	user_param->print_eth_func 	= &print_ethernet_header;

	if (user_param->tst == LAT) {
		user_param->r_flag->unsorted	= OFF;
		user_param->r_flag->histogram	= OFF;
		user_param->r_flag->cycles	= OFF;
	}

	if (user_param->tst == FS_RATE) {
		user_param->r_flag->cycles	= OFF;
	}

	if (user_param->verb == ATOMIC) {
		user_param->atomicType	= FETCH_AND_ADD;
		user_param->size	= DEF_SIZE_ATOMIC;
	}

	user_param->cpu_util			= 0;
	user_param->out_json			= 0;
	user_param->out_json_file_name = strdup(DEFAULT_JSON_FILE_NAME);
	user_param->cpu_util_data.enable	= 0;
	user_param->retry_count			= DEF_RETRY_COUNT;
	user_param->dont_xchg_versions		= 0;
	user_param->ipv6			= 0;
	user_param->report_per_port		= 0;
	user_param->use_odp			= 0;
	user_param->use_hugepages		= 0;
	user_param->use_old_post_send		= 0;
	user_param->use_promiscuous		= 0;
	user_param->use_sniffer			= 0;
	user_param->check_alive_exited		= 0;
	user_param->raw_mcast			= 0;
	user_param->cache_line_size		= get_cache_line_size();
	user_param->cycle_buffer		= sysconf(_SC_PAGESIZE);

	if (user_param->cycle_buffer <= 0) {
		user_param->cycle_buffer = DEF_PAGE_SIZE;
	}
	user_param->mr_per_qp			= 0;
	user_param->dlid			= 0;
	user_param->traffic_class		= 0;
	user_param->flows			= DEF_FLOWS;
	user_param->flows_burst			= 1;
	user_param->perform_warm_up		= 0;
	user_param->use_ooo			= 0;
	user_param->disable_pcir		= 0;
	user_param->source_ip		= NULL;
	user_param->has_source_ip	= 0;
}

static int open_file_write(const char* file_path)
{
	int fd;

	fd = open(file_path, O_CREAT|O_RDWR|O_TRUNC|O_CLOEXEC,S_IRUSR|S_IWUSR);

	if (fd < 0)
		fprintf(stderr, "failed to open %s\n", file_path);

	return fd;
}

/******************************************************************************
 *
 ******************************************************************************/
static int ctx_chk_pkey_index(struct ibv_context *context,int pkey_idx)
{
	int idx = 0;
	struct ibv_device_attr attr;

	if (!ibv_query_device(context,&attr)) {
		//coverity[uninit_use]
		if (pkey_idx > attr.max_pkeys - 1) {
			printf(RESULT_LINE);
			fprintf(stderr," Specified PKey Index, %i, greater than allowed max, %i\n",pkey_idx,attr.max_pkeys - 1);
			fprintf(stderr," Changing to 0\n");
			idx = 0;
		} else
			idx = pkey_idx;
	} else {
		fprintf(stderr," Unable to validata PKey Index, changing to 0\n");
		idx = 0;
	}

	return idx;

}


/******************************************************************************
 *
 ******************************************************************************/
static void change_conn_type(int *cptr, VerbType verb, const char *optarg)
{
	if (*cptr == RawEth)
		return;

	if (strcmp(connStr[0], optarg)==0)
		*cptr = RC;

	else if (strcmp(connStr[1], optarg)==0) {
		*cptr = UC;
		if (verb == READ || verb == ATOMIC) {
			fprintf(stderr," UC connection not possible in READ/ATOMIC verbs\n");
			exit(1);
		}

	} else if (strcmp(connStr[2], optarg)==0)  {
		*cptr = UD;
		if (verb != SEND) {
			fprintf(stderr," UD connection only possible in SEND verb\n");
			exit(1);
		}
	} else if(strcmp(connStr[3], optarg)==0) {
		*cptr = RawEth;

	} else if(strcmp(connStr[4], optarg)==0) {
		#ifdef HAVE_XRCD
		*cptr = XRC;
		#else
		fprintf(stderr," XRC not detected in libibverbs\n");
		exit(1);
		#endif
	} else if (strcmp(connStr[5], optarg)==0) {
		#ifdef HAVE_MLX5DV
		*cptr = DC;
		#else
		fprintf(stderr," DC not supported, mlx5dv.h is needed\n");
		exit(1);
		#endif
	} else if (strcmp(connStr[6], optarg) == 0) {
		#ifdef HAVE_SRD
		if (verb != SEND && verb != READ ) {
			fprintf(stderr, " SRD connection only possible in SEND/READ verbs\n");
			exit(1);
		}
		*cptr = SRD;
		#else
		fprintf(stderr, " SRD not detected in libibverbs\n");
		exit(1);
		#endif
	} else {
		fprintf(stderr, " Invalid Connection type. Please choose from {RC,UC,UD,XRC,DC,SRD}\n");
		exit(1);
	}
}
/******************************************************************************
 *
 ******************************************************************************/
int set_eth_mtu(struct perftest_parameters *user_param)
{
	if (user_param->mtu == 0) {
		user_param->mtu = 1518;
	}

	if(user_param->mtu >= MIN_MTU_RAW_ETERNET && user_param->mtu <= MAX_MTU_RAW_ETERNET) {
		user_param->curr_mtu = user_param->mtu;

	} else {

		fprintf(stderr," Invalid MTU - %d \n",user_param->mtu);
		fprintf(stderr," Please choose mtu form {64, 9600}\n");
		return -1;
	}

	return 0;
}

/******************************************************************************
 *
 ******************************************************************************/
void print_supported_ibv_rate_values()
{
	int i;
	for (i = 0; i < RATE_VALUES_COUNT; i++)
		printf("\t\t\t %s Gbps \t\t\n", RATE_VALUES[i].rate_gbps_str);
}

/******************************************************************************
 *
 ******************************************************************************/
void  get_gbps_str_by_ibv_rate(char *rate_input_value, int *rate)
{
	int i;
	for (i = 0; i < RATE_VALUES_COUNT; i++) {
		if (strcmp(rate_input_value, RATE_VALUES[i].rate_gbps_str) == 0) {
			*rate = (int)RATE_VALUES[i].rate_gbps_enum;
			return;
		}
	}
	printf("\x1b[31mThe input value for hw rate limit is not supported\x1b[0m\n");
	print_supported_ibv_rate_values();
}

/******************************************************************************
 *
 ******************************************************************************/
void flow_rules_force_dependecies(struct perftest_parameters *user_param)
{
	if (user_param->flows != DEF_FLOWS) {
		if (user_param->is_server_port == OFF) {
			fprintf(stderr, " Flows feature works with UDP/TCP packets only for now\n");
			exit(1);
		}
		if (user_param->test_type == ITERATIONS) {
			int min_iter_req = user_param->flows * user_param->flows_burst;
			if (user_param->iters / min_iter_req < 1) {
				fprintf(stderr, " Current iteration number will not complete full cycle on all flows, it need to be multiple of the product between flows and flows_burst\n");
				fprintf(stderr, " Set  N*%d Iterations \n", user_param->flows * user_param->flows_burst);
				exit(FAILURE);
			}
		}
		if (user_param->tst == FS_RATE) {
			fprintf(stderr, "FS rate test not requiring flows parameter\n");
			exit(FAILURE);
		}
		if (user_param->duplex) {
			fprintf(stderr, " Flows is currently designed to work with unidir tests only\n");
			exit(FAILURE);
		}
	} else {
		if (user_param->flows_burst  > 1) {
			fprintf(stderr, " Flows burst is designed to work with more then single flow\n");
			exit(FAILURE);
		}
	}
	return;
}

/******************************************************************************
 *
 ******************************************************************************/
static void force_dependecies(struct perftest_parameters *user_param)
{
	/*Additional configuration and assignments.*/
	if (user_param->test_method != RUN_INFINITELY && user_param->test_type == ITERATIONS) {
		if (user_param->tx_depth > user_param->iters) {
			user_param->tx_depth = user_param->iters;
		}

		if (user_param->verb == SEND && user_param->rx_depth > user_param->iters) {
			user_param->rx_depth = user_param->iters;
		}

		if (user_param->connection_type == UD || user_param->connection_type == UC) {
			if (user_param->rx_depth == DEF_RX_SEND) {
				user_param->rx_depth = (user_param->iters < UC_MAX_RX) ? user_param->iters : UC_MAX_RX;
			}
		}
	}

	/* we disable cq_mod for large message size to prevent from incorrect BW calculation
	 *    (and also because it is not needed)
	 * we don't disable cq_mod for UD because it doesn't support large enough messages
	 * we don't disable cq_mod for RUN_ALL mode because we cannot change it in accordance to
	 *    message size during RUN_ALL run
	 * we don't disable cq_mod for use_event, because having a lot of processes with use_event leads
	 *     to bugs (probably due to issues with events processing, thus we have less events)
	 */
	if (user_param->size > MSG_SIZE_CQ_MOD_LIMIT &&
		user_param->connection_type != UD &&
		user_param->test_method != RUN_ALL &&
		!user_param->use_event)
	{
		if (!user_param->req_cq_mod) // user didn't request any cq_mod
		{
			user_param->cq_mod = DISABLED_CQ_MOD_VALUE;
		}
		else if (user_param->cq_mod > DISABLED_CQ_MOD_VALUE)
		{
			printf(RESULT_LINE);
			printf("Warning: Large message requested and CQ moderation enabled\n");
			printf("Warning: It can lead to inaccurate results\n");
		}
	}

	if (user_param->tst == LAT_BY_BW && user_param->rate_limit_type == DISABLE_RATE_LIMIT) {
		if (user_param->output == FULL_VERBOSITY)
			printf("rate_limit type is forced to SW.\n");
		user_param->rate_limit_type = SW_RATE_LIMIT;
	}

	if (user_param->cq_mod > user_param->tx_depth) {
		user_param->cq_mod = user_param->tx_depth;
	}

	if (user_param->verb == READ || user_param->verb == ATOMIC)
		user_param->inline_size = 0;

	if (user_param->test_method == RUN_ALL)
		user_param->size = MAX_SIZE;

	if (user_param->verb == ATOMIC && user_param->size != DEF_SIZE_ATOMIC) {
		printf(RESULT_LINE);
		printf("Message size cannot be changed for Atomic tests \n");
		exit (1);
	}

	if (user_param->use_srq && user_param->verb != SEND) {
		printf(RESULT_LINE);
		printf(" Using SRQ only avavilible in SEND tests.\n");
		exit (1);
	}

	if (user_param->use_srq && user_param->num_of_qps > user_param->rx_depth) {
		printf(RESULT_LINE);
		printf(" Using SRQ depth should be greater than number of QPs.\n");
		exit (1);
	}

#ifdef HAVE_AES_XTS
	switch (user_param->aes_block_size)
	{
		case AES_XTS_BLOCK_SIZE_520:
			user_param->aes_block_size = MLX5DV_BLOCK_SIZE_520;
			break;

		case AES_XTS_BLOCK_SIZE_4048:
			user_param->aes_block_size = MLX5DV_BLOCK_SIZE_4048;
			break;

		case AES_XTS_BLOCK_SIZE_4096:
			user_param->aes_block_size = MLX5DV_BLOCK_SIZE_4096;
			break;

		case AES_XTS_BLOCK_SIZE_4160:
			user_param->aes_block_size = MLX5DV_BLOCK_SIZE_4160;
			break;

		default:
			user_param->aes_block_size = MLX5DV_BLOCK_SIZE_512;
			break;
	}
#endif

	if (user_param->dualport == ON) {

		user_param->num_of_qps *= 2;
		if (user_param->tst != BW) {
			printf(" Dual-port mode only supports BW tests.\n");
			exit (1);
		}

		if (user_param->use_mcg){
			printf(" Dual-port mode not supported in multicast feature\n");
			exit (1);
		}
		if (user_param->link_type != LINK_UNSPEC)
			user_param->link_type2 = user_param->link_type;
	}

	if (user_param->post_list > 1) {
		if (user_param->tst == BW || user_param->tst == LAT_BY_BW)
		{
			if (user_param->test_type == ITERATIONS && (user_param->iters % user_param->post_list) != 0) {
				printf(RESULT_LINE);
				fprintf(stderr, "Number of iterations must be a multiple of post list size\n");
				exit(1);
			}
			if (!user_param->req_cq_mod)
			{
				user_param->cq_mod = user_param->post_list;
				printf(RESULT_LINE);
				printf("Post List requested - CQ moderation will be the size of the post list\n");
			}
			else if ((user_param->post_list % user_param->cq_mod) != 0)
			{
				printf(RESULT_LINE);
				fprintf(stderr, "Post list size must be a multiple of CQ moderation\n");
				exit(1);
			}
		}
		else
		{
			printf(RESULT_LINE);
			fprintf(stderr, "Post list is supported in BW tests only\n");
			exit(1);
		}
	}
	if (user_param->recv_post_list > 1) {
		if (user_param->tst == BW || user_param->tst == LAT_BY_BW) {
			if (user_param->test_type == ITERATIONS && (user_param->iters % user_param->recv_post_list) != 0) {
				printf(RESULT_LINE);
				fprintf(stderr, "Number of iterations must be a multiple of receive post list size\n");
				exit(1);
			}
		}
		else
		{
			printf(RESULT_LINE);
			fprintf(stderr, "Receive post list is supported in BW tests only\n");
			exit(1);
		}
	}

	if (user_param->test_type==DURATION) {

		/* When working with Duration, iters=0 helps us to satisfy loop cond. in run_iter_bw.
		We also use it for "global" counter of packets.
		*/
		user_param->iters = 0;
		user_param->noPeak = ON;

		if (user_param->use_event) {
			printf(RESULT_LINE);
			fprintf(stderr,"Duration mode doesn't work with events.\n");
			exit(1);
		}

		if (user_param->test_method == RUN_ALL) {
			printf(RESULT_LINE);
			fprintf(stderr, "Duration mode currently doesn't support running on all sizes.\n");
			exit(1);
		}
		if (user_param->cpu_util) {
			user_param->cpu_util_data.enable = 1;
		}
	}

	if ( (user_param->test_type != DURATION) && user_param->cpu_util ) {
		printf(RESULT_LINE);
		fprintf(stderr, " CPU Utilization works only with Duration mode.\n");
	}

	if (user_param->connection_type == RawEth) {
		user_param->use_old_post_send = 1;
		if (user_param->test_method == RUN_ALL)
		{
			fprintf(stderr, "Raw Ethernet tests do not support -a / --all flag.\n");
			exit(1);
		}

		if (user_param->use_rdma_cm == ON || user_param->work_rdma_cm == ON) {
			fprintf(stderr," RDMA CM isn't supported for Raw Ethernet tests\n");
			exit(1);
		}

		if (user_param->use_gid_user) {
			fprintf(stderr," GID index isn't supported for Raw Ethernet tests\n");
			exit(1);
		}

		if (user_param->memory_type == MEMORY_MMAP) {
			fprintf(stderr," mmaped files aren't supported for Raw Ethernet tests\n");
			exit(1);
		}

		if(user_param->machine == UNCHOSEN) {
			printf(RESULT_LINE);
			fprintf(stderr," Invalid Command line.\n you must choose test side --client or --server\n");
			exit(1);
		}

		/* Verify the packet */
		if(user_param->is_source_mac == OFF) {
			printf(RESULT_LINE);
			fprintf(stderr," Invalid Command line.\n you must enter source mac by this format -B XX:XX:XX:XX:XX:XX\n");
			exit(1);
		}

		if(user_param->is_dest_mac == OFF && (user_param->tst == LAT || (user_param->machine == CLIENT && !user_param->raw_mcast))) {
			printf(RESULT_LINE);
			fprintf(stderr," Invalid Command line.\n you must enter dest mac by this format -E XX:XX:XX:XX:XX:XX\n");
			exit(1);
		}

		if((user_param->is_server_port == ON && user_param->is_client_port == OFF) || (user_param->is_server_port == OFF && user_param->is_client_port == ON)) {
			printf(RESULT_LINE);
			fprintf(stderr," Invalid Command line.\n if you would like to send UDP header,\n you must enter server&client port --server_port X --client_port X\n");
			exit(1);
		}

		if ((user_param->is_server_port == ON) && (user_param->is_server_ip == OFF || user_param->is_client_ip == OFF)) {
			printf(RESULT_LINE);
			fprintf(stderr," Invalid Command line.\nPlease provide source_ip and/or dest_ip when using UDP\n");
			exit(1);
		}
		/* UDP packet is ok by now. check tcp flag */
		if (user_param->tcp == ON && user_param->is_server_port == OFF) {
			printf(RESULT_LINE);
			fprintf(stderr,"Invalid Command line.\nPlease provide UDP information (IP & UDP Port src/dest) in order to use TCP\n");
			exit(1);
		}

		/* Mac forwarding dependencies */
		if (user_param->duplex == OFF && user_param->mac_fwd == ON) {
			printf("mac_fwd should run in duplex mode only. changing to duplex mode.\n");
			user_param->duplex = ON;
		}
		if (user_param->mac_fwd == ON && user_param->cq_mod >= user_param->rx_depth) {
			fprintf(stderr," CQ moderation can't be grater than rx depth.\n");
			user_param->cq_mod = user_param->rx_depth < user_param->tx_depth ? user_param->rx_depth : user_param->tx_depth;
			fprintf(stderr," Changing CQ moderation to min( rx depth , tx depth) = %d.\n",user_param->cq_mod);
		}

		if (user_param->raw_mcast && user_param->duplex) {
			fprintf(stderr, " Multicast feature works on unidirectional traffic only\n");
			exit(1);
		}

		flow_rules_force_dependecies(user_param);
	}

	if (user_param->use_mcg &&  user_param->gid_index == -1) {
		user_param->gid_index = 0;
	}

	if (user_param->work_rdma_cm) {

		if (user_param->connection_type == UC) {
			printf(RESULT_LINE);
			printf(" UC is not supported in librdmacm\n");
			exit(1);
		}

		if (user_param->use_mcg) {
			printf(RESULT_LINE);
			printf(" Perftest still doesn't support Multicast with rdma_cm\n");
			exit(1);
		}

		if (user_param->dualport) {
			printf(RESULT_LINE);
			printf(" Perftest still doesn't support Dual Port with rdma_cm\n");
			exit(1);
		}

		user_param->use_rdma_cm = ON;

	} else if (user_param->tos != DEF_TOS && user_param->connection_type != RawEth) {
		fprintf(stdout," TOS only valid for rdma_cm based QP and RawEth QP \n");
		exit(1);
	}

	if (user_param->hop_limit != DEF_HOP_LIMIT && user_param->connection_type != RawEth) {
		fprintf(stdout," Hop limit only valid for RawEth QP \n");
		exit(1);
	}

	if (user_param->use_mcg) {

		if (user_param->connection_type != UD)
			user_param->connection_type = UD;

		if (user_param->duplex) {
			fprintf(stdout,"Bidirectional mode not supported in multicast\n");
			exit (1);
		}

		if (user_param->num_of_qps > 1) {
			fprintf(stdout,"Only 1 QP supported in multicast\n");
			exit(1);
		}
	}

	if (user_param->verb == SEND && user_param->tst == BW && user_param->machine == SERVER && !user_param->duplex )
		user_param->noPeak = ON;

	/* Run infinitely dependencies */
	if (user_param->test_method == RUN_INFINITELY) {
		user_param->noPeak = ON;
		user_param->test_type = DURATION;
		if (user_param->use_event) {
			printf(RESULT_LINE);
			fprintf(stderr," run_infinitely does not support events feature yet.\n");
			exit(1);
		}

		if (user_param->tst == LAT) {
			printf(RESULT_LINE);
			fprintf(stderr," run_infinitely exists only in BW tests for now.\n");
			exit(1);

		}

		if (user_param->duplex && user_param->verb == SEND) {
			printf(RESULT_LINE);
			fprintf(stderr," run_infinitely mode is not supported in SEND Bidirectional BW test\n");
			exit(1);
		}
		if (user_param->rate_limit_type != DISABLE_RATE_LIMIT) {
			printf(RESULT_LINE);
			fprintf(stderr," run_infinitely does not support rate limit feature yet\n");
			exit(1);
		}
	}

	if (user_param->connection_type == DC && !user_param->use_srq)
		user_param->use_srq = ON;

	/* XRC Part */
	if (user_param->connection_type == XRC) {
		if (user_param->work_rdma_cm == ON) {
			printf(RESULT_LINE);
			fprintf(stderr," XRC does not support RDMA_CM\n");
			exit(1);
		}
		user_param->use_xrc = ON;
		user_param->use_srq = ON;
	}

	if (!user_param->use_old_post_send)
	{
		#ifndef HAVE_IBV_WR_API
		printf(RESULT_LINE);
		fprintf(stderr, " new post send flow is not supported, falling back to ibv_post_send\n");
		user_param->use_old_post_send = 1;
		#endif
	}

	if (user_param->connection_type == DC)
	{
		if (user_param->use_old_post_send)
		{
			printf(RESULT_LINE);
			fprintf(stderr, " DC does not support old post send flow\n");
			exit(1);
		}
		if (user_param->work_rdma_cm == ON)
		{
			printf(RESULT_LINE);
			fprintf(stderr, " DC does not support RDMA_CM\n");
			exit(1);
		}
	}

	if(user_param->log_dci_streams) {
		#ifdef HAVE_DCS
		if(user_param->connection_type != DC) {
			printf(RESULT_LINE);
			fprintf(stderr," log_dci_streams supported only on DC\n");
			exit(1);
		}
		#else
		printf(RESULT_LINE);
		fprintf(stderr," log_dci_streams not supported\n");
		exit(1);
		#endif
	}
	if(user_param->log_active_dci_streams > 0){
		#ifdef HAVE_DCS
		if(user_param->connection_type != DC){
			printf(RESULT_LINE);
			fprintf(stderr," log_active_dci_streams supported only on DC\n");
			exit(1);
		}
		if(user_param->log_dci_streams == 0){
			printf(RESULT_LINE);
			fprintf(stderr," log_dci_streams must be greater than 0\n");
			exit(1);
		}
		#else
		printf(RESULT_LINE);
		fprintf(stderr," log_active_dci_streams not supported\n");
		exit(1);
		#endif
	}
	if(user_param->aes_xts) {
		#ifdef HAVE_AES_XTS
		if(user_param->connection_type != RC) {
			printf(RESULT_LINE);
			fprintf(stderr," aes_xts supported only on RC\n");
			exit(1);
		}
		if(user_param->kek_path == NULL) {
			printf(RESULT_LINE);
			fprintf(stderr," Please provide key encryption key file path\n");
			exit(1);
		}
		if(user_param->data_enc_key_app_path == NULL) {
			printf(RESULT_LINE);
			fprintf(stderr," Please provide data encryption key app path\n");
			exit(1);
		}
		if(user_param->credentials_path == NULL) {
			printf(RESULT_LINE);
			fprintf(stderr," Please provide credentials file path\n");
			exit(1);
		}
		if(user_param->use_old_post_send) {
			printf(RESULT_LINE);
			fprintf(stderr," aes_xts doesn't support old post send\n");
			exit(1);
		}
		if(user_param->work_rdma_cm) {
			printf(RESULT_LINE);
			fprintf(stderr," rdma_cm doesn't support aes_xts\n");
			exit(1);
		}
		if(user_param->tst == LAT && user_param->verb == WRITE) {
			printf(RESULT_LINE);
			fprintf(stderr," aes_xts isn't supported on write_lat\n");
			exit(1);
		}
		if((int)user_param->size <= user_param->inline_size) {
			printf(RESULT_LINE);
			fprintf(stderr," aes_xts doesn't support Inline messages\n");
			exit(1);
		}
		#else
		printf(RESULT_LINE);
		fprintf(stderr," aes_xts not supported\n");
		exit(1);
		#endif
	}
	else {
		if(user_param->encrypt_on_tx) {
			printf(RESULT_LINE);
			fprintf(stderr," encrypt_on_tx supported only when enc/dec traffic\n");
			exit(1);
		}
		if(user_param->sig_before) {
			printf(RESULT_LINE);
			fprintf(stderr," sig_before supported only when enc/dec traffic\n");
			exit(1);
		}
		if(user_param->credentials_path){
			printf(RESULT_LINE);
			fprintf(stderr," giving credentials path supported only with enc/dec traffic\n");
			exit(1);
		}
		if(user_param->kek_path){
			printf(RESULT_LINE);
			fprintf(stderr," giving kek path supported only with enc/dec traffic\n");
			exit(1);
		}
		if(user_param->data_enc_key_app_path){
			printf(RESULT_LINE);
			fprintf(stderr," giving kek path supported only with enc/dec traffic\n");
			exit(1);
		}
	}

	if (user_param->connection_type == SRD) {
		if (user_param->work_rdma_cm == ON) {
			printf(RESULT_LINE);
			fprintf(stderr, " SRD does not support RDMA_CM\n");
			exit(1);
		}
		if (user_param->use_event == ON) {
			printf(RESULT_LINE);
			fprintf(stderr, " SRD does not support events\n");
			exit(1);
		}
		user_param->cq_mod = 1;
	}

	if ((user_param->use_srq && (user_param->tst == LAT || user_param->machine == SERVER || user_param->duplex == ON)) || user_param->use_xrc)
		user_param->srq_exists = 1;

	if (user_param->burst_size > 0) {
		if (user_param->rate_limit_type == DISABLE_RATE_LIMIT && user_param->tst != LAT_BY_BW ) {
			printf(RESULT_LINE);
			fprintf(stderr," Can't enable burst mode when rate limiter is off\n");
			exit(1);
		}
	}

	if (user_param->burst_size <= 0) {
		if (user_param->rate_limit_type == SW_RATE_LIMIT)
			fprintf(stderr," Setting burst size to tx depth = %d\n", user_param->tx_depth);

		if (user_param->rate_limit_type != PP_RATE_LIMIT)
			user_param->burst_size = user_param->tx_depth;
	}

	if (user_param->typical_pkt_size &&
	    user_param->rate_limit_type != PP_RATE_LIMIT){
		printf(RESULT_LINE);
		fprintf(stderr," Typical packet size only supports PP rate limiter\n");
		exit(1);
	}

	if (user_param->rate_limit_type == SW_RATE_LIMIT) {
		if (user_param->tst != BW || user_param->verb == ATOMIC || (user_param->verb == SEND && user_param->duplex)) {
			printf(RESULT_LINE);
			fprintf(stderr,"SW Rate limiter cann't be executed on non-BW, ATOMIC or bidirectional SEND tests\n");
			exit(1);
		}
	} else if (user_param->rate_limit_type == HW_RATE_LIMIT) {
		if (user_param->use_rdma_cm == ON || user_param->work_rdma_cm == ON) {
			fprintf(stderr," HW rate limit isn't supported yet with rdma_cm scenarios\n");
			exit(1);
		}
		double rate_limit_gbps = 0;
		switch (user_param->rate_units) {
			case MEGA_BYTE_PS:
				rate_limit_gbps =((double)(((user_param->rate_limit)*8*1024*1024) / 1000000000));
				break;
			case GIGA_BIT_PS:
				rate_limit_gbps = user_param->rate_limit;
				break;
			case PACKET_PS:
				printf(RESULT_LINE);
				fprintf(stderr, " Failed: pps rate limit units is not supported when setting HW rate limit\n");
				exit(1);
			default:
				printf(RESULT_LINE);
				fprintf(stderr, " Failed: Unknown rate limit units\n");
				exit(1);
		}
		if (rate_limit_gbps > 0) {
			int rate_index_to_set = -1;
			get_gbps_str_by_ibv_rate(user_param->rate_limit_str, &rate_index_to_set);
			if (rate_index_to_set == -1) {
				printf(RESULT_LINE);
				fprintf(stderr, " Failed: Unknown rate limit value\n");
				exit(1);
			}
			user_param->valid_hw_rate_limit_index = rate_index_to_set;
		}
	} else if (user_param->rate_limit_type == PP_RATE_LIMIT) {
		if (user_param->rate_limit < 0) {
			fprintf(stderr," Must specify a rate limit when using Packet Pacing.\n Please add --rate_limit=<limit>.\n");
			exit(1);
		}
		if (user_param->connection_type != RawEth) {
			fprintf(stderr,"Packet Pacing is only supported for Raw Ethernet.\n");
			exit(1);
		}

		if (user_param->rate_units != MEGA_BYTE_PS) {
			fprintf(stderr,"Packet Pacing only supports MEGA_BYTE_PS.\n");
			exit(1);
		}

		user_param->rate_limit = user_param->rate_limit * 8 * 1024;
	}

	if (user_param->tst == LAT_BY_BW) {
		if ( user_param->test_type == DURATION) {
			fprintf(stderr, "Latency under load test is currently support iteration mode only.\n");
			exit(1);
		}
		if (user_param->num_of_qps > 1) {
			fprintf(stderr, "Multi QP is not supported in LAT under load test\n");
			exit(1);
		}
		if (user_param->duplex) {
			fprintf(stderr, "Bi-Dir is not supported in LAT under load test\n");
			exit(1);
		}
		if(user_param->output != FULL_VERBOSITY && user_param->output != OUTPUT_LAT) {
			printf(RESULT_LINE);
			fprintf(stderr," Output verbosity level for BW can be latency\n");
			exit(1);
		}
	}

	if (user_param->output != FULL_VERBOSITY) {
		if (user_param->tst == BW && !(user_param->output == OUTPUT_BW || user_param->output == OUTPUT_MR)) {
			printf(RESULT_LINE);
			fprintf(stderr," Output verbosity level for BW can be: bandwidth, message_rate\n");
			exit(1);
		}

		if (user_param->tst == LAT && !(user_param->output == OUTPUT_LAT)) {
			printf(RESULT_LINE);
			fprintf(stderr," Output verbosity level for LAT can be: latency\n");
			exit(1);
		}
	}

	if ( (user_param->latency_gap > 0) && user_param->tst != LAT ) {
		printf(RESULT_LINE);
		fprintf(stderr," Latency gap feature is only for latency tests\n");
		exit(1);
	}

	if ( user_param->test_type == DURATION && user_param->margin == DEF_INIT_MARGIN) {
		user_param->margin = user_param->duration / 4;
	}

	if (user_param->use_null_mr && !(user_param->verb == WRITE || user_param->verb == READ)) {
		printf(RESULT_LINE);
		fprintf(stderr, "Perftest supports using a null memory region with write/read verbs only\n");
		exit(1);
	}

	if (user_param->memory_type == MEMORY_CUDA && user_param->tst == LAT && user_param->verb == WRITE) {
		printf(RESULT_LINE);
		fprintf(stderr,"Perftest supports CUDA latency tests with read/send verbs only\n");
		exit(1);
	}

	if (user_param->memory_type == MEMORY_CUDA && (int)user_param->size <= user_param->inline_size) {
		printf(RESULT_LINE);
		fprintf(stderr,"Perftest doesn't supports CUDA tests with inline messages\n");
		exit(1);
	}

	if ( (user_param->connection_type == UD) && (user_param->inline_size > MAX_INLINE_UD) ) {
		printf(RESULT_LINE);
		fprintf(stderr, "Setting inline size to %d (Max inline size in UD)\n",MAX_INLINE_UD);
		user_param->inline_size = MAX_INLINE_UD;
	}

	if (user_param->report_per_port && (user_param->test_type != DURATION || !user_param->dualport)) {
		printf(RESULT_LINE);
		fprintf(stderr, "report per port feature work only with Duration and Dualport\n");
		exit(1);
	}

	/* WA for a bug when rx_depth is odd in SEND */
	if (user_param->verb == SEND && (user_param->rx_depth % 2 == 1) && user_param->test_method == RUN_REGULAR)
		user_param->rx_depth += 1;

	if (user_param->test_type == ITERATIONS && user_param->iters > 20000 && user_param->noPeak == OFF && user_param->tst == BW)
		user_param->noPeak = ON;

	if (!(user_param->duration > 2*user_param->margin)) {
		printf(RESULT_LINE);
		fprintf(stderr, "please check that DURATION > 2*MARGIN\n");
		exit(1);
	}

	if((user_param->use_event == OFF) && user_param->use_eq_num == ON) {
		fprintf(stderr, " Events must be enabled to select a completion vector\n");
		exit(1);
	}

	return;
}
/******************************************************************************
 *
 ******************************************************************************/
const char *transport_str(enum ibv_transport_type type)
{
	switch (type) {
		case IBV_TRANSPORT_IB:
			return "IB";
			break;
		case IBV_TRANSPORT_IWARP:
			return "IW";
			break;
		default:
			return "Unknown";
	}
}

/******************************************************************************
 * Try to map verbs' link layer types to a descriptive string or "Unknown"
 ******************************************************************************/
const char *link_layer_str(int8_t link_layer)
{
	switch (link_layer) {

		case IBV_LINK_LAYER_UNSPECIFIED:
		case IBV_LINK_LAYER_INFINIBAND:
			return "IB";
		case IBV_LINK_LAYER_ETHERNET:
			return "Ethernet";
		default:
			return "Unknown";
	}
}

/******************************************************************************
 * Try to parse a string to a verbs link layer or LINK_FAILURE
 ******************************************************************************/
const int str_link_layer(const char *str)
{
	if (strncasecmp("IB", str, 2) == 0)
		return IBV_LINK_LAYER_INFINIBAND;
	else if (strncasecmp("Ethernet", str, 8) == 0)
		return IBV_LINK_LAYER_ETHERNET;
	else
		return LINK_FAILURE;
}

/******************************************************************************
 *
 ******************************************************************************/
enum ctx_device ib_dev_name(struct ibv_context *context)
{
	enum ctx_device dev_fname = UNKNOWN;
	struct ibv_device_attr attr;

	if (ibv_query_device(context,&attr)) {
		dev_fname = DEVICE_ERROR;
	}

	else if (attr.vendor_id == 5157) {

		switch (attr.vendor_part_id >> 12) {
			case 10 :
			case 4  : dev_fname = CHELSIO_T4; break;
			case 11 :
			case 5  : dev_fname = CHELSIO_T5; break;
			case 6  : dev_fname = CHELSIO_T6; break;
			default : dev_fname = UNKNOWN; break;
		}

		/* Assuming it's Mellanox HCA or unknown.
		If you want Inline support in other vendor devices, please send patch to gilr@dev.mellanox.co.il
		*/
	} else if (attr.vendor_id == 0x8086) {
		switch (attr.vendor_part_id) {
			case 14289 : dev_fname = INTEL_GEN1; break;
			case 5522  : dev_fname = INTEL_GEN2; break;
			default    : dev_fname = INTEL_GEN2; break;
		}
	} else {

		//coverity[uninit_use]
		switch (attr.vendor_part_id) {
			case 4099  : dev_fname = CONNECTX3; break;
			case 4100  : dev_fname = CONNECTX3; break;
			case 4103  : dev_fname = CONNECTX3_PRO; break;
			case 4104  : dev_fname = CONNECTX3_PRO; break;
			case 4113  : dev_fname = CONNECTIB; break;
			case 4115  : dev_fname = CONNECTX4; break;
			case 4116  : dev_fname = CONNECTX4; break;
			case 4117  : dev_fname = CONNECTX4LX; break;
			case 4118  : dev_fname = CONNECTX4LX; break;
			case 4119  : dev_fname = CONNECTX5; break;
			case 4120  : dev_fname = CONNECTX5; break;
			case 4121  : dev_fname = CONNECTX5EX; break;
			case 4122  : dev_fname = CONNECTX5EX; break;
			case 4123  : dev_fname = CONNECTX6; break;
			case 4124  : dev_fname = CONNECTX6; break;
			case 4125  : dev_fname = CONNECTX6DX; break;
			case 4126  : dev_fname = MLX5GENVF; break;
			case 4127  : dev_fname = CONNECTX6LX; break;
			case 4129  : dev_fname = CONNECTX7; break;
			case 4131  : dev_fname = CONNECTX8; break;
			case 41682 : dev_fname = BLUEFIELD; break;
			case 41683 : dev_fname = BLUEFIELD; break;
			case 41686 : dev_fname = BLUEFIELD2; break;
			case 41692 : dev_fname = BLUEFIELD3; break;
			case 26418 : dev_fname = CONNECTX2; break;
			case 26428 : dev_fname = CONNECTX2; break;
			case 26438 : dev_fname = CONNECTX2; break;
			case 26448 : dev_fname = CONNECTX2; break;
			case 26458 : dev_fname = CONNECTX2; break;
			case 26468 : dev_fname = CONNECTX2; break;
			case 26478 : dev_fname = CONNECTX2; break;
			case 25408 : dev_fname = CONNECTX;  break;
			case 25418 : dev_fname = CONNECTX;  break;
			case 25428 : dev_fname = CONNECTX;  break;
			case 25448 : dev_fname = CONNECTX;  break;
			case 1824  : dev_fname = SKYHAWK;   break;
			case 5684  : dev_fname = QLOGIC_E4; break;
			case 5700  : dev_fname = QLOGIC_E4; break;
			case 5716  : dev_fname = QLOGIC_E4; break;
			case 5718  : dev_fname = QLOGIC_E4; break;
			case 5734  : dev_fname = QLOGIC_E4; break;
			case 32880 : dev_fname = QLOGIC_AH; break;
			case 32881 : dev_fname = QLOGIC_AH; break;
			case 32882 : dev_fname = QLOGIC_AH; break;
			case 32883 : dev_fname = QLOGIC_AH; break;
			case 32912 : dev_fname = QLOGIC_AH; break;
			case 33136 : dev_fname = QLOGIC_AHP; break;
			case 33168 : dev_fname = QLOGIC_AHP; break;
			case 5638  : dev_fname = NETXTREME; break;
			case 5652  : dev_fname = NETXTREME; break;
			case 5824  : dev_fname = NETXTREME; break;
			case 5825  : dev_fname = NETXTREME; break;
			case 5827  : dev_fname = NETXTREME; break;
			case 5839  : dev_fname = NETXTREME; break;
			case 5846  : dev_fname = NETXTREME; break;
			case 5847  : dev_fname = NETXTREME; break;
			case 5848  : dev_fname = NETXTREME; break;
			case 5849  : dev_fname = NETXTREME; break;
			case 5855  : dev_fname = NETXTREME; break;
			case 5858  : dev_fname = NETXTREME; break;
			case 5859  : dev_fname = NETXTREME; break;
			case 5861  : dev_fname = NETXTREME; break;
			case 5867  : dev_fname = NETXTREME; break;
			case 5869  : dev_fname = NETXTREME; break;
			case 5871  : dev_fname = NETXTREME; break;
			case 5872  : dev_fname = NETXTREME; break;
			case 5873  : dev_fname = NETXTREME; break;
			case 5968  : dev_fname = NETXTREME; break;
			case 55296 : dev_fname = NETXTREME; break;
			case 55298 : dev_fname = NETXTREME; break;
			case 55300 : dev_fname = NETXTREME; break;
			case 61344 : dev_fname = EFA; break; /* efa0 */
			case 61345 : dev_fname = EFA; break; /* efa1 */
			case 61346 : dev_fname = EFA; break; /* efa2 */
			case 4223  : dev_fname = ERDMA; break;
			case 41506 : dev_fname = HNS; break;
			case 41507 : dev_fname = HNS; break;
			case 41508 : dev_fname = HNS; break;
			case 41509 : dev_fname = HNS; break;
			case 41510 : dev_fname = HNS; break;
			case 41512 : dev_fname = HNS; break;
			case 41519 : dev_fname = HNS; break;
			default	   : dev_fname = UNKNOWN;
		}
	}

	return dev_fname;
}

/******************************************************************************
 *
 ******************************************************************************/
enum ibv_mtu set_mtu(struct ibv_context *context,uint8_t ib_port,int user_mtu)
{
	struct ibv_port_attr port_attr;
	enum ibv_mtu curr_mtu;

	if (ibv_query_port(context,ib_port,&port_attr)) {
		fprintf(stderr," Error when trying to query port\n");
		exit(1);
	}

	/* User did not ask for specific mtu. */
	if (user_mtu == 0) {
		enum ctx_device current_dev = ib_dev_name(context);
		curr_mtu = port_attr.active_mtu;
		/* CX3_PRO and CX3 have a HW bug in 4K MTU, so we're forcing it to be 2K MTU */
		if (curr_mtu == IBV_MTU_4096 && (current_dev == CONNECTX3_PRO || current_dev == CONNECTX3))
			curr_mtu = IBV_MTU_2048;
	}

	else {
		switch (user_mtu) {
			case 256  :	curr_mtu = IBV_MTU_256;	 break;
			case 512  : curr_mtu = IBV_MTU_512;	 break;
			case 1024 :	curr_mtu = IBV_MTU_1024; break;
			case 2048 :	curr_mtu = IBV_MTU_2048; break;
			case 4096 :	curr_mtu = IBV_MTU_4096; break;
			default   :
					fprintf(stderr," Invalid MTU - %d \n",user_mtu);
					fprintf(stderr," Please choose mtu from {256,512,1024,2048,4096}\n");
					//coverity[uninit_use_in_call]
					fprintf(stderr," Will run with the port active mtu - %d\n",port_attr.active_mtu);
					curr_mtu = port_attr.active_mtu;
		}

		if (curr_mtu > port_attr.active_mtu) {
			fprintf(stdout,"Requested mtu is higher than active mtu \n");
			fprintf(stdout,"Changing to active mtu - %d\n",port_attr.active_mtu);
			curr_mtu = port_attr.active_mtu;
		}
	}
	return curr_mtu;
}

/******************************************************************************
 * Set both link layers and return SUCCESS if both ports are active.
 * FAILURE is returned when requested port/link is not active/known except
 * when the link type is over-rode (--force-link="..."), in which case FAILURE
 * is returned only when the link(s) are not active.
 *
 * When --force-link is specified both ports are over-rode (ie no support for
 * forcing different link types on different ports).
 ******************************************************************************/
static int set_link_layer(struct ibv_context *context, struct perftest_parameters *params)
{
	struct ibv_port_attr port_attr;
	int8_t curr_link = params->link_type;

	if (ibv_query_port(context, params->ib_port, &port_attr)) {
		fprintf(stderr, " Unable to query port %d attributes\n", params->ib_port);
		return FAILURE;
	}

	if (curr_link == LINK_UNSPEC) {
		//coverity[uninit_use]
		params->link_type = port_attr.link_layer;
	}

	if (port_attr.state != IBV_PORT_ACTIVE) {
		fprintf(stderr, " Port number %d state is %s\n"
				,params->ib_port
				,portStates[port_attr.state]);
		return FAILURE;
	}

	if (strcmp("Unknown", link_layer_str(params->link_type)) == 0) {
		fprintf(stderr, "Link layer on port %d is Unknown\n", params->ib_port);
		return FAILURE;
	}

	if (params->dualport == ON) {
		curr_link = params->link_type2;
		if (ibv_query_port(context, params->ib_port2, &port_attr)) {
			fprintf(stderr, " Unable to query port %d attributes\n", params->ib_port2);
			return FAILURE;
		}

		if (curr_link == LINK_UNSPEC)
			params->link_type2 = port_attr.link_layer;

		if (port_attr.state != IBV_PORT_ACTIVE) {
			fprintf(stderr, " Port number %d state is %s\n"
				,params->ib_port2
				,portStates[port_attr.state]);
			return FAILURE;
		}

		if (strcmp("Unknown", link_layer_str(params->link_type2)) == 0) {
			fprintf(stderr, "Link layer on port %d is Unknown\n", params->ib_port2);
			return FAILURE;
		}
	}

	return SUCCESS;
}

static int get_device_max_reads_dc(struct ibv_context *context)
{
#ifdef HAVE_MLX5_DEVX
	uint32_t in[DEVX_ST_SZ_DW(query_hca_cap_in)] = {};
	uint32_t out[DEVX_ST_SZ_DW(query_hca_cap_out)] = {};
	uint16_t opmod = HCA_CAP_OPMOD_GET_CUR;
	int ret;

	DEVX_SET(query_hca_cap_in, in, opcode, MLX5_CMD_OP_QUERY_HCA_CAP);
	DEVX_SET(query_hca_cap_in, in, op_mod, opmod);

	ret = mlx5dv_devx_general_cmd(context, in, sizeof(in), out,
				      sizeof(out));
	if (!ret)
		return (1 << DEVX_GET(query_hca_cap_out, out,
				      cmd_hca_cap.log_max_ra_req_dc));
#endif
	return 0;
}

static int get_device_max_reads(struct ibv_context *context,
				struct perftest_parameters *user_param)
{
	struct ibv_device_attr attr;
	int max_reads = 0;

	if (user_param->connection_type == DC)
		max_reads = get_device_max_reads_dc(context);
	if (!max_reads && !ibv_query_device(context,&attr)) {
		//coverity[uninit_use]
		max_reads = attr.max_qp_rd_atom;
	}
	return max_reads;
}

/******************************************************************************
 *
 ******************************************************************************/
static int ctx_set_out_reads(struct ibv_context *context,
			     struct perftest_parameters *user_param)
{
	int max_reads = 0;
	int num_user_reads = user_param->out_reads;

	max_reads = get_device_max_reads(context, user_param);

	if (num_user_reads > max_reads) {
		printf(RESULT_LINE);
		fprintf(stderr," Number of outstanding reads is above max = %d\n",max_reads);
		fprintf(stderr," Changing to that max value\n");
		num_user_reads = max_reads;
	}
	else if (num_user_reads <= 0) {
		num_user_reads = max_reads;
	}

	return num_user_reads;
}

/******************************************************************************
 *
 ******************************************************************************/
static void ctx_set_max_inline(struct ibv_context *context,struct perftest_parameters *user_param)
{
	enum ctx_device current_dev = ib_dev_name(context);

	if (current_dev == UNKNOWN || current_dev == DEVICE_ERROR) {

		if (user_param->inline_size != DEF_INLINE) {
			printf(RESULT_LINE);
			fprintf(stderr,"Device not recognized to implement inline feature. Disabling it\n");
		}
		user_param->inline_size = 0;
		return;
	}

	if (user_param->inline_size == DEF_INLINE) {
		if (user_param->memory_type == MEMORY_CUDA){
			user_param->inline_size = 0;
			printf("Perftest doesn't supports CUDA tests with inline messages: inline size set to 0\n");
			return;
		}
<<<<<<< HEAD
		if (user_param->tst ==LAT) {
=======
		#endif
		if (user_param->tst == LAT) {
>>>>>>> 73cb548b
			switch(user_param->verb) {
				case WRITE: user_param->inline_size = (user_param->connection_type == DC)? DEF_INLINE_DC : DEF_INLINE_WRITE; break;
				case SEND : user_param->inline_size = (user_param->connection_type == DC)? DEF_INLINE_DC : (user_param->connection_type == UD)? DEF_INLINE_SEND_UD :
					    DEF_INLINE_SEND_RC_UC_XRC ; break;
				default   : user_param->inline_size = 0;
			}
			if (current_dev == NETXTREME)
				user_param->inline_size = 96;
			else if (current_dev == EFA)
				user_param->inline_size = 32;
			else if (current_dev == QLOGIC_E4)
				user_param->inline_size = 128;
			else if (current_dev == ERDMA)
				user_param->inline_size = 96;
			else if (current_dev == HNS)
				user_param->inline_size = 32;
			else if (current_dev == INTEL_GEN1)
				user_param->inline_size = 48;
			else if (current_dev == INTEL_GEN2)
				user_param->inline_size = 101;

		} else {
			user_param->inline_size = 0;
		}
	}

	return;
}
/******************************************************************************
 *
 ******************************************************************************/
void set_raw_eth_parameters(struct perftest_parameters *user_param)
{

	if (user_param->is_new_raw_eth_param == 1 && user_param->is_old_raw_eth_param == 1) {
		printf(RESULT_LINE);
		fprintf(stderr," Invalid Command line.\nMix of source with local|remote and dest with local|remote is not supported.\n");
		fprintf(stderr,"For L2 tests you must enter local and remote mac  by this format --local_mac XX:XX:XX:XX:XX:XX --remote_mac XX:XX:XX:XX:XX:XX\n");
		fprintf(stderr,"For L3 tests You must add also local and remote ip  by this format --local_ip X.X.X.X --remote_ip X.X.X.X\n");
		fprintf(stderr,"For L4 you need to add also local and remote port  by this format --local_port XXXX  --remote_port XXXX\n");
		exit(1);
	}
	if (user_param->is_new_raw_eth_param) {
		int i;
		for (i = 0; i < MAC_ARR_LEN; i++)
		{
			user_param->source_mac[i] = user_param->local_mac[i];
			user_param->dest_mac[i] = user_param->remote_mac[i];
		}

		if (user_param->machine == SERVER) {
			user_param->server_ip = user_param->local_ip;
			user_param->client_ip = user_param->remote_ip;
			user_param->server_port = user_param->local_port;
			user_param->client_port = user_param->remote_port;
		} else if (user_param->machine == CLIENT) {
			user_param->server_ip = user_param->remote_ip;
			user_param->client_ip = user_param->local_ip;
			user_param->server_port = user_param->remote_port;
			user_param->client_port = user_param->local_port;
		}
	}
}
/******************************************************************************
 *
 ******************************************************************************/
int parser(struct perftest_parameters *user_param,char *argv[], int argc)
{
	int c,size_len;
	int size_factor = 1;
	static int run_inf_flag = 0;
	static int report_fmt_flag = 0;
	static int srq_flag = 0;
	static int use_null_mr_flag = 0;
	static int report_both_flag = 0;
	static int is_reversed_flag = 0;
	static int pkey_flag = 0;
	static int tcp_flag = 0;
	static int burst_size_flag = 0;
	static int typical_pkt_size_flag = 0;
	static int rate_limit_flag = 0;
	static int rate_units_flag = 0;
	static int rate_limit_type_flag = 0;
	static int verbosity_output_flag = 0;
	static int cpu_util_flag = 0;
	static int out_json_flag = 0;
	static int out_json_file_flag = 0;
	static int latency_gap_flag = 0;
	static int flow_label_flag = 0;
	static int retry_count_flag = 0;
	static int dont_xchg_versions_flag = 0;
	static int use_cuda_flag = 0;
	static int use_cuda_bus_id_flag = 0;
	static int use_cuda_dmabuf_flag = 0;
	static int use_rocm_flag = 0;
	static int use_neuron_flag = 0;
	static int use_hl_flag = 0;
	static int disable_pcir_flag = 0;
	static int mmap_file_flag = 0;
	static int mmap_offset_flag = 0;
	static int ipv6_flag = 0;
	static int raw_ipv6_flag = 0;
	static int report_per_port_flag = 0;
	static int odp_flag = 0;
	static int hugepages_flag = 0;
	static int old_post_send_flag = 0;
	static int use_promiscuous_flag = 0;
	static int use_sniffer_flag = 0;
	static int raw_mcast_flag = 0;
	static int mr_per_qp_flag = 0;
	static int dlid_flag = 0;
	static int tclass_flag = 0;
	static int wait_destroy_flag = 0;
	static int flows_flag = 0;
	static int flows_burst_flag = 0;
	static int force_link_flag = 0;
	static int source_ip_flag = 0;
	static int local_ip_flag = 0;
	static int remote_ip_flag = 0;
	static int local_port_flag = 0;
	static int remote_port_flag = 0;
	static int local_mac_flag = 0;
	static int remote_mac_flag = 0;
	static int reply_every_flag = 0;
	static int perform_warm_up_flag = 0;
	static int use_ooo_flag = 0;
	static int vlan_en = 0;
	static int vlan_pcp_flag = 0;
	static int recv_post_list_flag = 0;
	static int payload_flag = 0;
	#ifdef HAVE_DCS
	static int log_dci_streams_flag = 0;
	static int log_active_dci_streams_flag = 0;
	static int log_active_dci_streams_flag_was_ever_set = 0;
	#endif
	#ifdef HAVE_AES_XTS
	static int aes_xts_flag = 0;
	static int encrypt_on_tx_flag = 0;
	static int sig_before_flag = 0;
	static int aes_block_size_flag = 0;
	static int data_enc_keys_number_flag = 0;
	static int kek_path_flag = 0;
	static int credentials_path_flag = 0;
	static int data_enc_key_app_path_flag = 0;
	#endif

	char *server_ip = NULL;
	char *client_ip = NULL;
	char *local_ip = NULL;
	char *remote_ip = NULL;
	char *not_int_ptr = NULL;

	int *duplicates_checker = NULL;

	init_perftest_params(user_param);

	if(user_param->connection_type == RawEth)
		user_param->machine = UNCHOSEN;

	while (1) {
		int long_option_index = -1;
		static const struct option long_options[] = {
			{ .name = "port",		.has_arg = 1, .val = 'p' },
			{ .name = "ib-dev",		.has_arg = 1, .val = 'd' },
			{ .name = "ib-port",		.has_arg = 1, .val = 'i' },
			{ .name = "mtu",		.has_arg = 1, .val = 'm' },
			{ .name = "size",		.has_arg = 1, .val = 's' },
			{ .name = "iters",		.has_arg = 1, .val = 'n' },
			{ .name = "tx-depth",		.has_arg = 1, .val = 't' },
			{ .name = "qp-timeout",		.has_arg = 1, .val = 'u' },
			{ .name = "sl",			.has_arg = 1, .val = 'S' },
			{ .name = "gid-index",		.has_arg = 1, .val = 'x' },
			{ .name = "all",		.has_arg = 0, .val = 'a' },
			{ .name = "CPU-freq",		.has_arg = 0, .val = 'F' },
			{ .name = "connection",		.has_arg = 1, .val = 'c' },
			{ .name = "qp",			.has_arg = 1, .val = 'q' },
			{ .name = "events",		.has_arg = 0, .val = 'e' },
			{ .name = "vector",		.has_arg = 1, .val = 'X' },
			{ .name = "inline_size",	.has_arg = 1, .val = 'I' },
			{ .name = "outs",		.has_arg = 1, .val = 'o' },
			{ .name = "mcg",		.has_arg = 0, .val = 'g' },
			{ .name = "comm_rdma_cm",	.has_arg = 0, .val = 'z' },
			{ .name = "rdma_cm",		.has_arg = 0, .val = 'R' },
			{ .name = "tos",		.has_arg = 1, .val = 'T' },
			{ .name = "hop_limit",		.has_arg = 1, .val = 'L' },
			{ .name = "help",		.has_arg = 0, .val = 'h' },
			{ .name = "MGID",		.has_arg = 1, .val = 'M' },
			{ .name = "rx-depth",		.has_arg = 1, .val = 'r' },
			{ .name = "bidirectional",	.has_arg = 0, .val = 'b' },
			{ .name = "cq-mod",		.has_arg = 1, .val = 'Q' },
			{ .name = "noPeak",		.has_arg = 0, .val = 'N' },
			{ .name = "version",		.has_arg = 0, .val = 'V' },
			{ .name = "report-cycles",	.has_arg = 0, .val = 'C' },
			{ .name = "report-histogrm",	.has_arg = 0, .val = 'H' },
			{ .name = "report-unsorted",	.has_arg = 0, .val = 'U' },
			{ .name = "atomic_type",	.has_arg = 1, .val = 'A' },
			{ .name = "dualport",		.has_arg = 0, .val = 'O' },
			{ .name = "post_list",		.has_arg = 1, .val = 'l' },
			{ .name = "duration",		.has_arg = 1, .val = 'D' },
			{ .name = "margin",		.has_arg = 1, .val = 'f' },
			{ .name = "source_mac",		.has_arg = 1, .val = 'B' },
			{ .name = "dest_mac",		.has_arg = 1, .val = 'E' },
			{ .name = "dest_ip",		.has_arg = 1, .val = 'J' },
			{ .name = "source_ip",		.has_arg = 1, .val = 'j' },
			{ .name = "dest_port",		.has_arg = 1, .val = 'K' },
			{ .name = "source_port",	.has_arg = 1, .val = 'k' },
			{ .name = "ethertype",		.has_arg = 1, .val = 'Y' },
			{ .name = "limit_bw",		.has_arg = 1, .val = 'w' },
			{ .name = "limit_msgrate",	.has_arg = 1, .val = 'y' },
			{ .name = "server",		.has_arg = 0, .val = 'Z' },
			{ .name = "client",		.has_arg = 0, .val = 'P' },
			{ .name = "mac_fwd",		.has_arg = 0, .val = 'v' },
			{ .name = "use_rss",		.has_arg = 0, .val = 'G' },
			{ .name = "report-counters",	.has_arg = 1, .val = 'W' },
			{ .name = "force-link",		.has_arg = 1, .flag = &force_link_flag, .val = 1},
			{ .name = "remote_mac",		.has_arg = 1, .flag = &remote_mac_flag, .val = 1 },
			{ .name = "local_mac",		.has_arg = 1, .flag = &local_mac_flag, .val = 1 },
			{ .name = "remote_ip",		.has_arg = 1, .flag = &remote_ip_flag, .val = 1 },
			{ .name = "local_ip",		.has_arg = 1, .flag = &local_ip_flag, .val = 1 },
			{ .name = "remote_port",	.has_arg = 1, .flag = &remote_port_flag, .val = 1 },
			{ .name = "local_port",		.has_arg = 1, .flag = &local_port_flag, .val = 1 },
			{ .name = "run_infinitely",	.has_arg = 0, .flag = &run_inf_flag, .val = 1 },
			{ .name = "report_gbits",	.has_arg = 0, .flag = &report_fmt_flag, .val = 1},
			{ .name = "use-srq",		.has_arg = 0, .flag = &srq_flag, .val = 1},
			{ .name = "use-null-mr",	.has_arg = 0, .flag = &use_null_mr_flag, .val = 1},
			{ .name = "report-both",	.has_arg = 0, .flag = &report_both_flag, .val = 1},
			{ .name = "reversed",		.has_arg = 0, .flag = &is_reversed_flag, .val = 1},
			{ .name = "pkey_index",		.has_arg = 1, .flag = &pkey_flag, .val = 1},
			{ .name = "tcp",		.has_arg = 0, .flag = &tcp_flag, .val = 1},
			{ .name = "burst_size",		.has_arg = 1, .flag = &burst_size_flag, .val = 1},
			{ .name = "typical_pkt_size",	.has_arg = 1, .flag = &typical_pkt_size_flag, .val = 1},
			{ .name = "rate_limit",		.has_arg = 1, .flag = &rate_limit_flag, .val = 1},
			{ .name = "rate_limit_type",	.has_arg = 1, .flag = &rate_limit_type_flag, .val = 1},
			{ .name = "rate_units",		.has_arg = 1, .flag = &rate_units_flag, .val = 1},
			{ .name = "output",		.has_arg = 1, .flag = &verbosity_output_flag, .val = 1},
			{ .name = "cpu_util",		.has_arg = 0, .flag = &cpu_util_flag, .val = 1},
			{ .name = "out_json",		.has_arg = 0, .flag = &out_json_flag, .val = 1},
			{ .name = "out_json_file",	.has_arg = 1, .flag = &out_json_file_flag, .val = 1},
			{ .name = "latency_gap",	.has_arg = 1, .flag = &latency_gap_flag, .val = 1},
			{ .name = "flow_label",		.has_arg = 1, .flag = &flow_label_flag, .val = 1},
			{ .name = "retry_count",	.has_arg = 1, .flag = &retry_count_flag, .val = 1},
			{ .name = "dont_xchg_versions",	.has_arg = 0, .flag = &dont_xchg_versions_flag, .val = 1},
			{ .name = "payload_file_path",	.has_arg = 1, .flag = &payload_flag, .val = 1},
			{ .name = "use_cuda",		.has_arg = 1, .flag = &use_cuda_flag, .val = 1},
			{ .name = "use_cuda_bus_id",	.has_arg = 1, .flag = &use_cuda_bus_id_flag, .val = 1},
			{ .name = "use_cuda_dmabuf",	.has_arg = 0, .flag = &use_cuda_dmabuf_flag, .val = 1},
			{ .name = "use_rocm",		.has_arg = 1, .flag = &use_rocm_flag, .val = 1},
			{ .name = "use_neuron",		.has_arg = 1, .flag = &use_neuron_flag, .val = 1},
			{ .name = "use_hl",		.has_arg = 1, .flag = &use_hl_flag, .val = 1},
			{ .name = "mmap",		.has_arg = 1, .flag = &mmap_file_flag, .val = 1},
			{ .name = "mmap-offset",	.has_arg = 1, .flag = &mmap_offset_flag, .val = 1},
			{ .name = "ipv6",		.has_arg = 0, .flag = &ipv6_flag, .val = 1},
			#ifdef HAVE_IPV6
			{ .name = "raw_ipv6",		.has_arg = 0, .flag = &raw_ipv6_flag, .val = 1},
			#endif
			{.name = "report-per-port", .has_arg = 0, .flag = &report_per_port_flag, .val = 1},
			{.name = "odp", .has_arg = 0, .flag = &odp_flag, .val = 1},
			{.name = "use_hugepages", .has_arg = 0, .flag = &hugepages_flag, .val = 1},
			{.name = "use_old_post_send", .has_arg = 0, .flag = &old_post_send_flag, .val = 1},
			{.name = "promiscuous", .has_arg = 0, .flag = &use_promiscuous_flag, .val = 1},
			#if defined HAVE_SNIFFER
			{.name = "sniffer", .has_arg = 0, .flag = &use_sniffer_flag, .val = 1},
			#endif
			{.name = "raw_mcast", .has_arg = 0, .flag = &raw_mcast_flag, .val = 1},

			{.name = "mr_per_qp", .has_arg = 0, .flag = &mr_per_qp_flag, .val = 1},
			{.name = "dlid", .has_arg = 1, .flag = &dlid_flag, .val = 1},
			{.name = "tclass", .has_arg = 1, .flag = &tclass_flag, .val = 1},
			{.name = "wait_destroy", .has_arg = 1, .flag = &wait_destroy_flag, .val = 1},
			{.name = "flows", .has_arg = 1, .flag = &flows_flag, .val = 1},
			{.name = "flows_burst", .has_arg = 1, .flag = &flows_burst_flag, .val = 1},
			{.name = "reply_every", .has_arg = 1, .flag = &reply_every_flag, .val = 1},
			{.name = "perform_warm_up", .has_arg = 0, .flag = &perform_warm_up_flag, .val = 1},
			{.name = "vlan_en", .has_arg = 0, .flag = &vlan_en, .val = 1},
			{.name = "vlan_pcp", .has_arg = 1, .flag = &vlan_pcp_flag, .val = 1},
			{.name = "recv_post_list", .has_arg = 1, .flag = &recv_post_list_flag, .val = 1},
			#if defined HAVE_AES_XTS
			{.name = "aes_xts", .has_arg=0 , .flag = &aes_xts_flag, .val = 1},
			{.name = "encrypt_on_tx", .has_arg=0 , .flag = &encrypt_on_tx_flag, .val = 1},
			{.name = "sig_before", .has_arg=0 , .flag = &sig_before_flag, .val = 1},
			{.name = "aes_block_size", .has_arg=1 , .flag = &aes_block_size_flag, .val = 1},
			{.name = "kek_path", .has_arg=1 , .flag = &kek_path_flag, .val = 1},
			{.name = "credentials_path", .has_arg=1 , .flag = &credentials_path_flag, .val = 1},
			{.name = "data_enc_keys_number", .has_arg=1 , .flag = &data_enc_keys_number_flag, .val = 1},
			{.name = "data_enc_key_app_path", .has_arg=1 , .flag = &data_enc_key_app_path_flag, .val = 1},
			#endif
			#if defined HAVE_DCS
			{.name = "log_dci_streams", .has_arg = 1, .flag = &log_dci_streams_flag, .val = 1},
			{.name = "log_active_dci_streams", .has_arg = 1, .flag = &log_active_dci_streams_flag, .val = 1},
			#endif
			#if defined HAVE_RO
			{.name = "disable_pcie_relaxed", .has_arg = 0, .flag = &disable_pcir_flag, .val = 1 },
			#endif
			#if defined HAVE_OOO_ATTR
			{.name = "use_ooo", .has_arg = 0, .flag = &use_ooo_flag, .val = 1},
			#endif
			{.name = "source_ip", .has_arg = 1, .flag = &source_ip_flag, .val = 1},
			{0}
		};
		if (!duplicates_checker) {
			int size_long_options = sizeof(long_options)/ sizeof(struct option);
			ALLOCATE(duplicates_checker, int, size_long_options);
			memset(duplicates_checker, 0, size_long_options * sizeof(int));
		}
		c = getopt_long(argc,argv,"w:y:p:d:i:m:s:n:t:u:S:x:c:q:I:o:M:r:Q:A:l:D:f:B:T:L:E:J:j:K:k:X:W:aFegzRvhbNVCHUOZP",long_options, &long_option_index);

		/* c == 0: the argumenet is a long option (example: --report_gbits) */
		/* c > 0: the argument is a short option (example: -s/--size) */
		if (c == 0) {
			if (duplicates_checker[long_option_index]) {
				fprintf(stderr," Duplicated argument: %s \n", long_options[long_option_index].name);
				free(duplicates_checker);
				return FAILURE;
			}
			duplicates_checker[long_option_index]++;
		} else if(c > 0) {
			/* first 52 elements of 'duplicates_checker' are saved for short options (A-Z, a-z) */
			int char_index = (c >= 'A' && c <= 'Z') ? c - 'A' : c - ('A' + 6);
			if (duplicates_checker[char_index] && c != '?') {
				fprintf(stderr," Duplicated argument: -%c \n", c);
				free(duplicates_checker);
				return FAILURE;
			}
			duplicates_checker[char_index]++;
		}

		if (c == -1)
			break;

		switch (c) {
			case 'p': CHECK_VALUE(user_param->port,int,"Port",not_int_ptr); break;
			case 'd': GET_STRING(user_param->ib_devname,strdupa(optarg)); break;
			case 'i': CHECK_VALUE(user_param->ib_port,uint8_t,"IB Port",not_int_ptr);
				  if (user_param->ib_port < MIN_IB_PORT) {
					  fprintf(stderr, "IB Port can't be less than %d\n", MIN_IB_PORT);
					  free(duplicates_checker);
					  return FAILURE;
				  }
				  break;
			case 'm': CHECK_VALUE(user_param->mtu,int,"MTU",not_int_ptr); break;
			case 'n': CHECK_VALUE_IN_RANGE_UNS(user_param->iters,uint64_t,MIN_ITER,MAX_ITER,"Iteration num",not_int_ptr); break;
			case 't': CHECK_VALUE_IN_RANGE(user_param->tx_depth,int,MIN_TX,MAX_TX,"Tx depth",not_int_ptr); break;
			case 'T': CHECK_VALUE_IN_RANGE(user_param->tos,int,MIN_TOS,MAX_TOS,"TOS",not_int_ptr); break;
			case 'L': CHECK_VALUE_IN_RANGE(user_param->hop_limit,int,MIN_HOP_LIMIT,MAX_HOP_LIMIT,"Hop Limit",not_int_ptr); break;
			case 'u': CHECK_VALUE(user_param->qp_timeout,uint8_t,"QP Timeout",not_int_ptr); break;
			case 'S': CHECK_VALUE(user_param->sl,uint8_t,"Service Level",not_int_ptr);
				  if (user_param->sl > MAX_SL) {
					  fprintf(stderr," Only %d Service levels\n",MAX_SL);
					  free(duplicates_checker);
					  return FAILURE;
				  }
				  if (user_param->connection_type == RawEth)
					  user_param->raw_qos = 1;
				  break;
			case 'x': CHECK_VALUE_IN_RANGE_UNS(user_param->gid_index,uint8_t,MIN_GID_IX,MAX_GID_IX,"Gid index",not_int_ptr);
				  user_param->use_gid_user = 1; break;
			case 'c': change_conn_type(&user_param->connection_type,user_param->verb,optarg); break;
			case 'q': if (user_param->tst != BW) {
					fprintf(stderr," Multiple QPs only available on bw tests\n");
					free(duplicates_checker);
					return FAILURE;
				  }
				  CHECK_VALUE_IN_RANGE(user_param->num_of_qps,int,MIN_QP_NUM,MAX_QP_NUM,"num of Qps",not_int_ptr);
				  break;
			case 'I': CHECK_VALUE_IN_RANGE(user_param->inline_size,int,0,MAX_INLINE,"Max inline",not_int_ptr);
				  if (user_param->verb == READ || user_param->verb ==ATOMIC) {
					  fprintf(stderr," Inline feature not available on READ/Atomic verbs\n");
					  free(duplicates_checker);
					  return FAILURE;
				  }
				  break;
			case 'o': CHECK_VALUE(user_param->out_reads,int,"Outstanding Reads",not_int_ptr);
				  if (user_param->verb != READ && user_param->verb != ATOMIC) {
					  fprintf(stderr," Setting Outstanding reads only available on READ verb\n");
					  free(duplicates_checker);
					  return FAILURE;
				  }
				  break;
			case 'M': GET_STRING(user_param->user_mgid,strdupa(optarg)); break;
			case 'r': CHECK_VALUE_IN_RANGE(user_param->rx_depth,int,MIN_RX,MAX_RX," Rx depth",not_int_ptr);
				  if (user_param->verb != SEND && user_param->rx_depth > DEF_RX_RDMA) {
					  fprintf(stderr," On RDMA verbs rx depth can be only 1\n");
					  free(duplicates_checker);
					  return FAILURE;
				  }
				  break;
			case 'Q': CHECK_VALUE_IN_RANGE(user_param->cq_mod,int,MIN_CQ_MOD,MAX_CQ_MOD,"CQ moderation",not_int_ptr);
				  user_param->req_cq_mod = 1;
				  break;
			case 'A':
				  if (user_param->verb != ATOMIC) {
					  fprintf(stderr," You are not running the atomic_lat/bw test!\n");
					  fprintf(stderr," To change the atomic action type, you must run one of the atomic tests\n");
					  free(duplicates_checker);
					  return FAILURE;
				  }

				  if (strcmp(atomicTypesStr[0],optarg)==0)
					  user_param->atomicType = CMP_AND_SWAP;

				  else if (strcmp(atomicTypesStr[1],optarg)==0)
					  user_param->atomicType = FETCH_AND_ADD;

				  else {
					  fprintf(stderr," Invalid Atomic type! please choose from {CMP_AND_SWAP,FETCH_AND_ADD}\n");
					  free(duplicates_checker);
					  exit(1);
				  }
				  break;
			case 'l': CHECK_VALUE(user_param->post_list,int,"Send Post List size",not_int_ptr); break;
			case 'D': CHECK_VALUE_POSITIVE(user_param->duration,int,"Duration period",not_int_ptr);
				  user_param->test_type = DURATION;
				  break;
			case 'f': CHECK_VALUE_NON_NEGATIVE(user_param->margin,int,"Margin",not_int_ptr); break;
			case 'O':
				  user_param->ib_port  = DEF_IB_PORT;
				  user_param->ib_port2 = DEF_IB_PORT2;
				  user_param->dualport = ON;
				  break;
			case 'a': user_param->test_method = RUN_ALL; break;
			case 'F': user_param->cpu_freq_f = ON; break;
			case 'V': printf("Version: %s\n",user_param->version); return VERSION_EXIT;
			case 'h': usage(argv[0], user_param->verb, user_param->tst, user_param->connection_type);
				  if(user_param->connection_type == RawEth) {
					  usage_raw_ethernet(user_param->tst);
				  }
				  return HELP_EXIT;
			case 'z': user_param->use_rdma_cm = ON; break;
			case 'R': user_param->work_rdma_cm = ON; break;
			case 's': size_len = (int)strlen(optarg);
				  if (optarg[size_len-1] == 'K') {
					  optarg[size_len-1] = '\0';
					  size_factor = 1024;
				  }
				  if (optarg[size_len-1] == 'M') {
					  optarg[size_len-1] = '\0';
					  size_factor = 1024*1024;
				  }
				  user_param->size = (uint64_t)strtol(optarg, NULL, 0) * size_factor;
				  user_param->req_size = 1;
				  if (user_param->size < 1 || user_param->size > (UINT_MAX / 2)) {
					  fprintf(stderr," Message Size should be between %d and %d\n",1,UINT_MAX/2);
					  free(duplicates_checker);
					  return FAILURE;
				  }
				  break;
			case 'e': user_param->use_event = ON;
				  if (user_param->verb == WRITE) {
					  fprintf(stderr," Events feature not available on WRITE verb\n");
					  free(duplicates_checker);
					  return FAILURE;
				  }
				  break;
			case 'X':
				  if (user_param->verb == WRITE) {
					  fprintf(stderr, " Events feature not available on WRITE verb\n");
					  free(duplicates_checker);
					  return FAILURE;
				  }
				  user_param->use_eq_num = ON;
				  CHECK_VALUE_IN_RANGE(user_param->eq_num, int, MIN_EQ_NUM, MAX_EQ_NUM, "EQN", not_int_ptr);
				  break;
			case 'b': user_param->duplex = ON;
				  if (user_param->tst == LAT) {
					  fprintf(stderr," Bidirectional is only available in BW test\n");
					  free(duplicates_checker);
					  return FAILURE;
				  } break;
			case 'N': user_param->noPeak = ON;
				  if (user_param->tst == LAT) {
					  fprintf(stderr," NoPeak only valid for BW tests\n");
					  free(duplicates_checker);
					  return FAILURE;
				  } break;
			case 'C':
				  if (user_param->tst != LAT) {
					  fprintf(stderr," Available only on Latency tests\n");
					  free(duplicates_checker);
					  return FAILURE;
				  }
				  user_param->r_flag->cycles = ON;
				  break;
			case 'g': user_param->use_mcg = ON;
				  if (user_param->verb != SEND) {
					  fprintf(stderr," MultiCast feature only available on SEND verb\n");
					  free(duplicates_checker);
					  return FAILURE;
				  } break;
			case 'H':
				  if (user_param->tst == BW) {
					  fprintf(stderr," Available only on Latency tests\n");
					  free(duplicates_checker);
					  return FAILURE;
				  }
				  user_param->r_flag->histogram = ON;
				  break;
			case 'U':
				  if (user_param->tst == BW) {
					fprintf(stderr," is Available only on Latency tests\n");
					free(duplicates_checker);
					  return FAILURE;
				  }
				  user_param->r_flag->unsorted = ON;
				  break;
			case 'B':
				  user_param->is_old_raw_eth_param = 1;
				  user_param->is_source_mac = ON;
				  if(parse_mac_from_str(optarg, user_param->source_mac)) {
					free(duplicates_checker);
					return FAILURE;
				  } break;
			case 'E':
				  user_param->is_old_raw_eth_param = 1;
				  user_param->is_dest_mac = ON;
				  if(parse_mac_from_str(optarg, user_param->dest_mac)) {
					free(duplicates_checker);
					return FAILURE;
				  } break;
			case 'J':
				  user_param->is_old_raw_eth_param = 1;
				  user_param->is_server_ip = ON;
				  server_ip = optarg;
				  break;
			case 'j':
				  user_param->is_old_raw_eth_param = 1;
				  user_param->is_client_ip = ON;
				  client_ip = optarg;
				  break;
			case 'K':
				  user_param->is_old_raw_eth_param = 1;
				  user_param->is_server_port = ON;
				  CHECK_VALUE(user_param->server_port,int,"Server Port",not_int_ptr);
				  if(OFF == check_if_valid_udp_port(user_param->server_port)) {
					  fprintf(stderr," Invalid server UDP port\n");
					  free(duplicates_checker);
					  return FAILURE;
				  }
				  break;
			case 'k':
				  user_param->is_old_raw_eth_param = 1;
				  user_param->is_client_port = ON;
				  CHECK_VALUE(user_param->client_port,int,"Client Port",not_int_ptr);
				  if(OFF == check_if_valid_udp_port(user_param->client_port)) {
					  fprintf(stderr," Invalid client UDP port\n");
					  free(duplicates_checker);
					  return FAILURE;
				  }
				  break;
			case 'Y':
				  user_param->is_ethertype = ON;
				  if (parse_ethertype_from_str(optarg, &user_param->ethertype)) {
					  fprintf(stderr, " Invalid ethertype value\n");
					  free(duplicates_checker);
					  return FAILURE;
				  }
				  break;
			case 'w':
				  user_param->is_limit_bw = ON;
				  user_param->limit_bw = strtof(optarg,NULL);
				  if (user_param->limit_bw < 0) {
					  fprintf(stderr, " Invalid Minimum BW Limit\n");
					  free(duplicates_checker);
					  return FAILURE;
				  }
				  break;
			case 'y':
				  user_param->is_limit_msgrate = ON;
				  user_param->limit_msgrate = strtof(optarg,NULL);
				  if (user_param->limit_msgrate < 0) {
					  fprintf(stderr, " Invalid Minimum msgRate Limit\n");
					  free(duplicates_checker);
					  return FAILURE;
				  }
				  break;
			case 'W':
				  if (counters_alloc(optarg, &user_param->counter_ctx)) {
					  fprintf(stderr, "Failed to parse the performance counter list\n");
					  free(duplicates_checker);
					  return FAILURE;
				  }
				  break;
			case 'P': user_param->machine = CLIENT; break;
			case 'Z': user_param->machine = SERVER; break;
			case 'v': user_param->mac_fwd = ON; break;
			case 'G':
				fprintf(stderr, "RSS isn't supported\n");
				free(duplicates_checker);
				return FAILURE;
			case 0: /* required for long options to work. */
				if (pkey_flag) {
					CHECK_VALUE(user_param->pkey_index,int,"Pkey index",not_int_ptr);
					pkey_flag = 0;
				}
				if (rate_limit_flag) {
					GET_STRING(user_param->rate_limit_str ,strdupa(optarg));
					user_param->rate_limit = atof(optarg);
					if (user_param->rate_limit <= 0) {
						fprintf(stderr, " Rate limit must be non-negative floating point number\n");
						free(duplicates_checker);
						return FAILURE;
					}
					/* if not specified, choose HW rate limiter as default */
					if (user_param->rate_limit_type == DISABLE_RATE_LIMIT)
						user_param->rate_limit_type = HW_RATE_LIMIT;

					rate_limit_flag = 0;
				}
				if (burst_size_flag) {
					CHECK_VALUE_NON_NEGATIVE(user_param->burst_size,int,"Burst size",not_int_ptr);
					burst_size_flag = 0;
				}
				if (typical_pkt_size_flag) {
					CHECK_VALUE_IN_RANGE(user_param->typical_pkt_size,int,0,0xFFFF,"Typical pkt size",not_int_ptr);
					typical_pkt_size_flag = 0;
				}
				if (rate_units_flag) {
					if (strcmp("M",optarg) == 0) {
						user_param->rate_units = MEGA_BYTE_PS;
					} else if (strcmp("g",optarg) == 0) {
						user_param->rate_units = GIGA_BIT_PS;
					} else if (strcmp("p",optarg) == 0) {
						user_param->rate_units = PACKET_PS;
					} else {
						fprintf(stderr, " Invalid rate limit units. Please use M,g or p\n");
						free(duplicates_checker);
						return FAILURE;
					}
					rate_units_flag = 0;
				}
				if (rate_limit_type_flag) {
					user_param->is_rate_limit_type = 1;
					if(strcmp("SW",optarg) == 0)
						user_param->rate_limit_type = SW_RATE_LIMIT;
					else if(strcmp("HW",optarg) == 0)
						user_param->rate_limit_type = HW_RATE_LIMIT;
					else if(strcmp("PP",optarg) == 0)
						user_param->rate_limit_type = PP_RATE_LIMIT;
					else {
						fprintf(stderr, " Invalid rate limit type flag. Please use HW, SW or PP.\n");
						free(duplicates_checker);
						return FAILURE;
					}
					rate_limit_type_flag = 0;
				}
				if (verbosity_output_flag) {
					if (strcmp("bandwidth",optarg) == 0) {
						user_param->output = OUTPUT_BW;
					} else if (strcmp("message_rate",optarg) == 0) {
						user_param->output = OUTPUT_MR;
					} else if (strcmp("latency",optarg) == 0) {
						user_param->output = OUTPUT_LAT;
					} else {
						fprintf(stderr, " Invalid verbosity level output flag. Please use bandwidth, latency, message_rate\n");
						free(duplicates_checker);
						return FAILURE;
					}
					verbosity_output_flag = 0;
				}
				if (latency_gap_flag) {
					CHECK_VALUE_NON_NEGATIVE(user_param->latency_gap,int,"Latency gap time",not_int_ptr);
					latency_gap_flag = 0;
				}
				/* We statically define memory type options so check if requested option is actually supported. */
				if (((use_cuda_flag || use_cuda_bus_id_flag) && !cuda_memory_supported()) ||
				    (use_cuda_dmabuf_flag && !cuda_memory_dmabuf_supported()) ||
				    (use_rocm_flag && !rocm_memory_supported()) ||
				    (use_neuron_flag && !neuron_memory_supported()) ||
				    (use_hl_flag && !hl_memory_supported())) {
					printf(" Unsupported memory type\n");
					return FAILURE;
				}
				/* Memory types are mutually exclucive, make sure we were not already asked to use a different memory type. */
				if (user_param->memory_type != MEMORY_HOST &&
				    (mmap_file_flag || use_rocm_flag || use_neuron_flag || use_hl_flag ||
				     ((use_cuda_flag || use_cuda_bus_id_flag) && user_param->memory_type != MEMORY_CUDA))) {
					fprintf(stderr, " Can't use multiple memory types\n");
					return FAILURE;
				}
				if (use_cuda_flag) {
					CHECK_VALUE_NON_NEGATIVE(user_param->cuda_device_id,int,"CUDA device",not_int_ptr);
					user_param->memory_type = MEMORY_CUDA;
					user_param->memory_create = cuda_memory_create;
					use_cuda_flag = 0;
				}
				if (use_cuda_bus_id_flag) {
					user_param->cuda_device_bus_id = strdup(optarg);
					printf("Got PCIe address of: %s\n", user_param->cuda_device_bus_id);
					user_param->memory_type = MEMORY_CUDA;
					user_param->memory_create = cuda_memory_create;
					use_cuda_bus_id_flag = 0;
				}
				if (use_cuda_dmabuf_flag) {
					user_param->use_cuda_dmabuf = 1;
					if (user_param->memory_type != MEMORY_CUDA) {
						fprintf(stderr, "CUDA DMA-BUF cannot be used without CUDA\n");
						free(duplicates_checker);
						return FAILURE;
					}
					use_cuda_dmabuf_flag = 0;
				}
				if (use_rocm_flag) {
					CHECK_VALUE_NON_NEGATIVE(user_param->rocm_device_id,int,"ROCm device",not_int_ptr);
					user_param->memory_type = MEMORY_ROCM;
					user_param->memory_create = rocm_memory_create;
					use_rocm_flag = 0;
				}
				if (use_neuron_flag) {
					user_param->neuron_core_id = strtol(optarg, NULL, 0);
					if (user_param->neuron_core_id < 0) {
						fprintf(stderr, "Invalid Neuron Core ID %d\n", user_param->neuron_core_id);
						return FAILURE;
					}
					user_param->memory_type = MEMORY_NEURON;
					user_param->memory_create = neuron_memory_create;
					use_neuron_flag = 0;
				}
				if (use_hl_flag) {
					user_param->hl_device_bus_id = strdup(optarg);
					user_param->memory_type = MEMORY_HL;
					user_param->memory_create = hl_memory_create;
					use_hl_flag = 0;
				}
				if (flow_label_flag) {
					CHECK_VALUE_NON_NEGATIVE(user_param->flow_label,int,"flow label",not_int_ptr);
					flow_label_flag = 0;
				}
				if (retry_count_flag) {
					CHECK_VALUE_NON_NEGATIVE(user_param->retry_count,int,"Retry Count",not_int_ptr);
					retry_count_flag = 0;
				}
				if (mmap_file_flag) {
					user_param->mmap_file = strdup(optarg);
					user_param->memory_type = MEMORY_MMAP;
					user_param->memory_create = mmap_memory_create;
					mmap_file_flag = 0;
				}
				if (out_json_file_flag) {
					user_param->out_json_file_name = strdup(optarg);
					out_json_file_flag = 0;
				}
				if (mmap_offset_flag) {
					CHECK_VALUE(user_param->mmap_offset,unsigned long,"mmap offset",not_int_ptr);
					mmap_offset_flag = 0;
				}
				if (dlid_flag) {
					CHECK_VALUE(user_param->dlid,uint16_t,"dlid",not_int_ptr);
					dlid_flag = 0;
				}
				if (tclass_flag) {
					CHECK_VALUE(user_param->traffic_class,uint16_t,"traffic class",not_int_ptr);
					tclass_flag = 0;
				}
				if (wait_destroy_flag) {
					CHECK_VALUE(user_param->wait_destroy,uint32_t,"wait_destroy",not_int_ptr);
					wait_destroy_flag = 0;
				}
				if (flows_flag) {
					CHECK_VALUE(user_param->flows,uint16_t,"flows",not_int_ptr);
					if (user_param->flows == 0) {
						fprintf(stderr, "Invalid flows value. Please set a positive number\n");
						free(duplicates_checker);
						return FAILURE;
					}
					flows_flag = 0;
				}
				if (flows_burst_flag) {
					CHECK_VALUE(user_param->flows_burst,uint16_t,"flows burst",not_int_ptr);
					if (user_param->flows_burst == 0) {
						fprintf(stderr, "Invalid burst flow value. Please set a positive number\n");
						free(duplicates_checker);
						return FAILURE;
					}
					flows_burst_flag = 0;
				}
				if (force_link_flag) {
					user_param->link_type = str_link_layer(optarg);
					if (user_param->link_type == LINK_FAILURE) {
						fprintf(stderr, "Invalid link layer value should be IB or ETHERNET.\n");
						free(duplicates_checker);
						return FAILURE;
					}
					force_link_flag = 0;
				}
				if (remote_mac_flag) {
					user_param->is_new_raw_eth_param = 1;
					user_param->is_dest_mac = 1;
					if(parse_mac_from_str(optarg, user_param->remote_mac))
					{
						free(duplicates_checker);
						return FAILURE;
					}
					remote_mac_flag = 0;
				}
				if (local_mac_flag) {
					user_param->is_new_raw_eth_param = 1;
					user_param->is_source_mac = 1;
					if(parse_mac_from_str(optarg, user_param->local_mac)) {
						free(duplicates_checker);
						return FAILURE;
					}
					local_mac_flag = 0;
				}
				if (remote_ip_flag) {
					user_param->is_new_raw_eth_param = 1;
					user_param->is_client_ip = 1;
					remote_ip = optarg;
					remote_ip_flag = 0;
				}
				if (local_ip_flag) {
					user_param->is_new_raw_eth_param = 1;
					user_param->is_server_ip = 1;
					local_ip = optarg;
					local_ip_flag = 0;
				}
				if (source_ip_flag)
				{
					user_param->has_source_ip = 1;
					GET_STRING(user_param->source_ip, strdupa(optarg));
					source_ip_flag = 0;
				}
				if (payload_flag){
					user_param->has_payload_modification = 1;
					GET_STRING(user_param->payload_file_path, strdupa(optarg));
					payload_flag = 0;
				}
				if (remote_port_flag) {
					user_param->is_new_raw_eth_param = 1;
					user_param->is_client_port = 1;
					CHECK_VALUE(user_param->remote_port,int,"remote port",not_int_ptr);
					if(OFF == check_if_valid_udp_port(user_param->remote_port)) {
						fprintf(stderr," Invalid remote UDP port\n");
						free(duplicates_checker);
						return FAILURE;
					}
					remote_port_flag = 0;
				}
				if (local_port_flag) {
					user_param->is_new_raw_eth_param = 1;
					user_param->is_server_port = 1;
					CHECK_VALUE(user_param->local_port,int,"local port",not_int_ptr);
					if(OFF == check_if_valid_udp_port(user_param->local_port)) {
						fprintf(stderr," Invalid local UDP port\n");
						free(duplicates_checker);
						return FAILURE;
					}
					local_port_flag = 0;
				}
				if (reply_every_flag) {
					CHECK_VALUE(user_param->reply_every,uint32_t,"reply_every",not_int_ptr);
					reply_every_flag = 0;
				}
				if (vlan_pcp_flag) {
					// cppcheck-suppress unsignedLessThanZero
					CHECK_VALUE_IN_RANGE_UNS(user_param->vlan_pcp,uint32_t,0,8,"VLAN PCP",not_int_ptr);
					user_param->vlan_en = ON;
					vlan_pcp_flag = 0;
				}
				if (recv_post_list_flag) {
					CHECK_VALUE(user_param->recv_post_list,int,"Receive Post List size",not_int_ptr);
					recv_post_list_flag = 0;
				}
				#ifdef HAVE_AES_XTS
				if (aes_xts_flag) {
					user_param->aes_xts = 1;
				}
				if (encrypt_on_tx_flag) {
					user_param->encrypt_on_tx = 1;
				}
				if (sig_before_flag) {
					user_param->sig_before = 1;
				}
				if (aes_block_size_flag) {
					CHECK_VALUE(user_param->aes_block_size,uint16_t,"aes_block_size",not_int_ptr);
					aes_block_size_flag = 0;
				}
				if (data_enc_keys_number_flag) {
					CHECK_VALUE(user_param->data_enc_keys_number,uint16_t,"data_enc_keys_number",not_int_ptr);
					data_enc_keys_number_flag = 0;
				}
				if (kek_path_flag) {
					GET_STRING(user_param->kek_path, strdupa(optarg));
					kek_path_flag = 0;
				}
				if (data_enc_key_app_path_flag) {
					GET_STRING(user_param->data_enc_key_app_path, strdupa(optarg));
					data_enc_key_app_path_flag = 0;
				}
				if (credentials_path_flag) {
					GET_STRING(user_param->credentials_path, strdupa(optarg));
					credentials_path_flag = 0;
				}
				#endif
				#ifdef HAVE_DCS
				if (log_dci_streams_flag) {
					CHECK_VALUE(user_param->log_dci_streams,uint16_t,"log_dci_streams",not_int_ptr);
					log_dci_streams_flag = 0;
				}
				if (log_active_dci_streams_flag) {
					CHECK_VALUE(user_param->log_active_dci_streams,uint16_t,"log_active_dci_streams",not_int_ptr);
					log_active_dci_streams_flag = 0;
					log_active_dci_streams_flag_was_ever_set = 1;
				}
				#endif
				break;
			default:
				  fprintf(stderr," Invalid Command or flag.\n");
				  fprintf(stderr," Please check command line and run again.\n\n");
				  usage(argv[0], user_param->verb, user_param->tst, user_param->connection_type);
				  if(user_param->connection_type == RawEth) {
					  usage_raw_ethernet(user_param->tst);
				  }
				  free(duplicates_checker);
				  return FAILURE;
		}

	}
	free(duplicates_checker);

#ifdef HAVE_DCS
	if (!log_active_dci_streams_flag_was_ever_set) {
		user_param->log_active_dci_streams = user_param->log_dci_streams;
	}
#endif
	if (tcp_flag) {
		user_param->tcp = 1;
	}
	if (run_inf_flag) {
		user_param->test_method = RUN_INFINITELY;
	}

	if (srq_flag) {
		user_param->use_srq = 1;
	}

	if (use_null_mr_flag) {
		user_param->use_null_mr = 1;
	}

	if (report_fmt_flag) {
		user_param->report_fmt = GBS;
	}

	if (dont_xchg_versions_flag) {
		user_param->dont_xchg_versions = 1;
	}

	if (disable_pcir_flag) {
		user_param->disable_pcir = 1;
	}

	if (report_both_flag) {
		user_param->report_both = 1;
	}

	if (is_reversed_flag) {
		user_param->is_reversed = 1;
	}

	if (cpu_util_flag) {
		user_param->cpu_util = 1;
	}

	if (out_json_flag) {
		user_param->out_json = 1;
	}

	if (report_per_port_flag) {
		user_param->report_per_port = 1;
	}

	if (ipv6_flag) {
		user_param->ipv6 = 1;
	}

	if (raw_ipv6_flag) {
		if (user_param->is_new_raw_eth_param) {
			if (user_param->is_server_ip) {
				if(1 != parse_ip6_from_str(local_ip,
							  (struct in6_addr *)&(user_param->local_ip6))) {
					fprintf(stderr," Invalid local IP address\n");
					return FAILURE;
				}
			}
			if (user_param->is_client_ip) {
				if(1 != parse_ip6_from_str(remote_ip,
							  (struct in6_addr *)&(user_param->remote_ip6))) {
					fprintf(stderr," Invalid remote IP address\n");
					return FAILURE;
				}
			}
		} else {
			if (user_param->is_server_ip) {
				if(1 != parse_ip6_from_str(server_ip,
							  (struct in6_addr *)&(user_param->server_ip6))) {
					fprintf(stderr," Invalid server IP address\n");
					return FAILURE;
				}
			}
			if (user_param->is_client_ip) {
				if(1 != parse_ip6_from_str(client_ip,
							  (struct in6_addr *)&(user_param->client_ip6))) {
					fprintf(stderr," Invalid client IP address\n");
					return FAILURE;
				}
			}
		}
		user_param->raw_ipv6 = 1;
	} else {
		if (user_param->is_new_raw_eth_param) {
			if (user_param->is_server_ip) {
				if(1 != parse_ip_from_str(local_ip,
							  &(user_param->local_ip))) {
					fprintf(stderr," Invalid local IP address\n");
					return FAILURE;
				}
			}
			if (user_param->is_client_ip) {
				if(1 != parse_ip_from_str(remote_ip,
							  &(user_param->remote_ip))) {
					fprintf(stderr," Invalid remote IP address\n");
					return FAILURE;
				}
			}
		} else {
			if (user_param->is_server_ip) {
				if(1 != parse_ip_from_str(server_ip,
							  &(user_param->server_ip))) {
					fprintf(stderr," Invalid server IP address\n");
					return FAILURE;
				}
			}
			if (user_param->is_client_ip) {
				if(1 != parse_ip_from_str(client_ip,
							  &(user_param->client_ip))) {
					fprintf(stderr," Invalid client IP address\n");
					return FAILURE;
				}
			}
		}
	}

	if(odp_flag) {
		user_param->use_odp = 1;
	}

	if(hugepages_flag) {
		user_param->use_hugepages = 1;
	}

	if(old_post_send_flag) {
		user_param->use_old_post_send = 1;
	}

	if (use_promiscuous_flag) {
		user_param->use_promiscuous = 1;
	}

	if (use_sniffer_flag) {
		user_param->use_sniffer = 1;
	}

	if (raw_mcast_flag) {
		user_param->raw_mcast = 1;
	}

	if (mr_per_qp_flag) {
		user_param->mr_per_qp = 1;
	}

	if (perform_warm_up_flag) {
		user_param->perform_warm_up = 1;
	}
	if (use_ooo_flag)
		user_param->use_ooo = 1;
	if(vlan_en) {
		user_param->vlan_en = ON;
		user_param->print_eth_func = &print_ethernet_vlan_header;
		vlan_en = 0;
	}
	if (optind == argc - 1) {
		GET_STRING(user_param->servername,strdupa(argv[optind]));

	} else if (optind < argc) {
		fprintf(stderr," Invalid Command line. Please check command rerun \n");
		return 1;
	}

	if(user_param->connection_type != RawEth)
		user_param->machine = user_param->servername ? CLIENT : SERVER;

	/* fan-in addition */
	if (user_param->is_reversed) {
		if (user_param->machine == SERVER)
			user_param->machine = CLIENT;
		else
			user_param->machine = SERVER;
	}
	set_raw_eth_parameters(user_param);
	force_dependecies(user_param);
	return 0;
}

/******************************************************************************
 *
 ******************************************************************************/
int check_link_and_mtu(struct ibv_context *context,struct perftest_parameters *user_param)
{
	user_param->transport_type = context->device->transport_type;

	if (set_link_layer(context, user_param) == FAILURE) {
		fprintf(stderr, " Couldn't set the link layer\n");
		return FAILURE;
	}

	if (user_param->link_type == IBV_LINK_LAYER_ETHERNET &&  user_param->gid_index == -1) {
		user_param->gid_index = 0;
	}

	if (user_param->connection_type == RawEth) {

		if (user_param->link_type != IBV_LINK_LAYER_ETHERNET) {
			fprintf(stderr, " Raw Etherent test can only run on Ethernet link! exiting ...\n");
			return FAILURE;
		}

		if (set_eth_mtu(user_param) != 0 ) {
			fprintf(stderr, " Couldn't set Eth MTU\n");
			return FAILURE;
		}
	} else {
		user_param->curr_mtu = set_mtu(context,user_param->ib_port,user_param->mtu);
	}

	if (user_param->dualport==ON) {

		if (user_param->link_type2 == IBV_LINK_LAYER_ETHERNET &&  user_param->gid_index2 == -1) {
			user_param->gid_index2 = 1;
		}
	}

	/* Compute Max inline size with pre found statistics values */
	ctx_set_max_inline(context,user_param);

	if (user_param->verb == READ || user_param->verb == ATOMIC)
		user_param->out_reads = ctx_set_out_reads(context,user_param);
	else
		user_param->out_reads = 1;

	if (user_param->connection_type == UD && user_param->size > MTU_SIZE(user_param->curr_mtu)) {

		if (user_param->test_method == RUN_ALL) {
			fprintf(stderr," Max msg size in UD is MTU %lu\n",MTU_SIZE(user_param->curr_mtu));
			fprintf(stderr," Changing to this MTU\n");
		}
		user_param->size = MTU_SIZE(user_param->curr_mtu);
	}

	/* checking msg size in raw ethernet */
	if (user_param->connection_type == RawEth){
		if (user_param->size > user_param->curr_mtu) {
			fprintf(stderr," Max msg size in RawEth is MTU %d\n",user_param->curr_mtu);
			fprintf(stderr," Changing msg size to this MTU\n");
			user_param->size = user_param->curr_mtu;
		} else if (user_param->size < RAWETH_MIN_MSG_SIZE) {
			printf(" Min msg size for RawEth is 64B - changing msg size to 64 \n");
			user_param->size = RAWETH_MIN_MSG_SIZE;
		}
	}

	if (user_param->pkey_index > 0)
		user_param->pkey_index = ctx_chk_pkey_index(context, user_param->pkey_index);

	return SUCCESS;
}


/******************************************************************************
 *
 ******************************************************************************/
int check_link(struct ibv_context *context,struct perftest_parameters *user_param)
{
	user_param->transport_type = context->device->transport_type;
	if (set_link_layer(context, user_param) == FAILURE){
		fprintf(stderr, " Couldn't set the link layer\n");
		return FAILURE;
	}

	if (user_param->link_type == IBV_LINK_LAYER_ETHERNET &&  user_param->gid_index == -1) {
		user_param->gid_index = 0;
	}

	if (user_param->connection_type == RawEth) {

		if (user_param->link_type != IBV_LINK_LAYER_ETHERNET) {
			fprintf(stderr, " Raw Etherent test can only run on Ethernet link! exiting ...\n");
			return FAILURE;
		}
	}

	/* in case of dual-port mode */
	if (user_param->dualport==ON) {
		if (user_param->link_type2 == IBV_LINK_LAYER_ETHERNET &&  user_param->gid_index2 == -1) {
			user_param->gid_index2 = 1;
		}
	}

	/* Compute Max inline size with pre found statistics values */
	ctx_set_max_inline(context,user_param);

	if (user_param->verb == READ || user_param->verb == ATOMIC)
		user_param->out_reads = ctx_set_out_reads(context,user_param);
	else
		user_param->out_reads = 1;

	if (user_param->pkey_index > 0)
		user_param->pkey_index = ctx_chk_pkey_index(context, user_param->pkey_index);

	return SUCCESS;
}

/******************************************************************************
 *
 ******************************************************************************/
void ctx_print_test_info(struct perftest_parameters *user_param)
{
	int temp = 0;

	if (user_param->output != FULL_VERBOSITY)
		return;

	printf(RESULT_LINE);
	printf("                    ");
	printf("%s ",testsStr[user_param->verb]);

	if (user_param->verb == ATOMIC) {
		printf("%s ",atomicTypesStr[user_param->atomicType]);
	}

	if (user_param->tst == BW) {

		if (user_param->duplex) {
			printf("Bidirectional ");
		}

		if (user_param->post_list > 1) {
			printf("Post List ");
		}

		printf("BW ");

	} else if (user_param->tst == LAT) {
		printf("Latency ");
	}

	if (user_param->mac_fwd) {
		printf("forwarding ");
	}

	if (user_param->use_mcg)
		printf("Multicast ");

	printf("Test\n");

	if (user_param->use_event) {
		printf(" Test with events. Using %s_comp%d\n", user_param->ib_devname, user_param->eq_num);
	}

	if (user_param->use_mcg)
		printf(" MultiCast runs on UD!\n");

	printf(" Dual-port       : %s\t\tDevice         : %s\n", user_param->dualport ? "ON" : "OFF",user_param->ib_devname);
	printf(" Number of qps   : %d\t\tTransport type : %s\n", user_param->num_of_qps, transport_str(user_param->transport_type));
	printf(" Connection type : %s\t\tUsing SRQ      : %s\n", connStr[user_param->connection_type], user_param->use_srq ? "ON"  : "OFF");
	#ifdef HAVE_RO
	printf(" PCIe relax order: %s\n", user_param->disable_pcir ? "OFF"  : "ON");
	if ((check_pcie_relaxed_ordering_compliant() == false) &&
	    (user_param->disable_pcir == 0)) {
		printf(" WARNING: CPU is not PCIe relaxed ordering compliant.\n");
		printf(" WARNING: You should disable PCIe RO with `--disable_pcie_relaxed` for both server and client.\n");
	}
	#else
	printf(" PCIe relax order: %s\n", "Unsupported");
	#endif
	printf(" ibv_wr* API     : %s\n", user_param->use_old_post_send ? "OFF" : "ON");
	if (user_param->machine == CLIENT || user_param->duplex) {
		printf(" TX depth        : %d\n",user_param->tx_depth);
	}

	if (user_param->post_list > 1)
		printf(" Post List       : %d\n",user_param->post_list);
	if (user_param->recv_post_list > 1)
		printf(" Recv Post List  : %d\n", user_param->recv_post_list);

	if (user_param->verb == SEND && (user_param->machine == SERVER || user_param->duplex)) {
		printf(" RX depth        : %d\n",user_param->rx_depth);
	}

	#ifdef HAVE_DCS
	if (user_param->log_dci_streams) {
		printf(" DCS num streams : %d\n",user_param->log_dci_streams);
	}
	if ( user_param->log_active_dci_streams) {
		printf(" DCS active num streams : %d\n",user_param->log_active_dci_streams);
	}
	#endif
	#ifdef HAVE_AES_XTS
	if(user_param->aes_xts){
		int aes_block_size_array [AES_XTS_BLOCK_ARRAY_SIZE] = {512, 520, 4048, 4096, 4160};

		printf(" Number of data encryption keys  : %d\n", user_param->data_enc_keys_number);
		printf(" Block Size      : %d\n", aes_block_size_array[user_param->aes_block_size]);
	}
	#endif

	if (user_param->tst == BW) {
		printf(" CQ Moderation   : %d\n",user_param->cq_mod);
	}

	printf(" Mtu             : %lu[B]\n",user_param->connection_type == RawEth ? user_param->curr_mtu : MTU_SIZE(user_param->curr_mtu));
	printf(" Link type       : %s\n" ,link_layer_str(user_param->link_type));

	/* we use the receive buffer only for mac forwarding. */
	if (user_param->mac_fwd == ON)
		printf(" Buffer size     : %d[B]\n" ,user_param->buff_size/2);

	if (user_param->gid_index != DEF_GID_INDEX)
		printf(" GID index       : %d\n", user_param->gid_index);
	if ((user_param->dualport == ON) && (user_param->gid_index2 != DEF_GID_INDEX))
		printf(" GID index2      : %d\n", user_param->gid_index2);

	if (user_param->verb != READ && user_param->verb != ATOMIC)
		printf(" Max inline data : %d[B]\n",user_param->inline_size);

	else
		printf(" Outstand reads  : %d\n",user_param->out_reads);

	printf(" rdma_cm QPs	 : %s\n",qp_state[user_param->work_rdma_cm]);

	if (user_param->use_rdma_cm)
		temp = 1;

	if (rocm_memory_supported())
		printf(" Use ROCm memory : %s\n", user_param->memory_type == MEMORY_ROCM ? "ON" : "OFF");

	printf(" Data ex. method : %s",exchange_state[temp]);

	if (user_param->work_rdma_cm) {

		if (user_param->tos != DEF_TOS) {
			printf(" \tTOS    : %d",user_param->tos);
		}

		if (user_param->machine == SERVER) {
			putchar('\n');
			printf(RESULT_LINE);
			printf(" Waiting for client rdma_cm QP to connect\n");
			printf(" Please run the same command with the IB/RoCE interface IP");
		}
	}
	putchar('\n');

	printf(RESULT_LINE);

}

static float calc_cpu_util (struct perftest_parameters *user_param)
{
	long long ustat_diff, idle_diff;
	ustat_diff = user_param->cpu_util_data.ustat[1] - user_param->cpu_util_data.ustat[0];
	idle_diff = user_param->cpu_util_data.idle[1] - user_param->cpu_util_data.idle[0];

	if ((ustat_diff + idle_diff) != 0)
		return ((float)ustat_diff / (ustat_diff + idle_diff)) * 100;
	else
		return 0;
}

/******************************************************************************
 *
 ******************************************************************************/
void print_report_bw (struct perftest_parameters *user_param, struct bw_report_data *my_bw_rep)
{
	double cycles_to_units,sum_of_test_cycles;
	int location_arr;
	int opt_completed = 0;
	int opt_posted = 0;
	int run_inf_bi_factor;
	int num_of_qps = user_param->num_of_qps;
	long format_factor;
	uint64_t num_of_calculated_iters = user_param->iters;

	int free_my_bw_rep = 0;
	if (user_param->test_method == RUN_INFINITELY) {
		user_param->tcompleted[opt_posted]= get_cycles();
		/*
                 * cumulative iterations may reach maximum and restarts from 0
                 * then iters < last_iters
                 */
		num_of_calculated_iters = (uint64_t)(user_param->iters - user_param->last_iters);
	}

	cycles_t opt_delta, peak_up, peak_down,tsize;

	opt_delta = user_param->tcompleted[opt_posted] - user_param->tposted[opt_completed];

	if((user_param->connection_type == DC ||user_param->use_xrc) && user_param->duplex)
		num_of_qps /= 2;

	if (user_param->noPeak == OFF) {
		int i, j;
		cycles_t t;
		/* Find the peak bandwidth unless asked not to in command line */
		for (i = 0; i < num_of_calculated_iters * num_of_qps; i += user_param->post_list) {
			for (j = ROUND_UP(i + 1, user_param->cq_mod) - 1; j < num_of_calculated_iters * num_of_qps;
					j += user_param->cq_mod) {
				t = (user_param->tcompleted[j] - user_param->tposted[i]) / (j - i + 1);
				if (t < opt_delta)
					opt_delta  = t;
			}

			/* Handle case where CQE was explicitly signaled on last iteration. */
			if ((num_of_calculated_iters * num_of_qps) % user_param->cq_mod) {
				j = num_of_calculated_iters * num_of_qps - 1;
				t = (user_param->tcompleted[j] - user_param->tposted[i]) / (j - i + 1);
				if (t < opt_delta)
					opt_delta  = t;
			}
		}
	}

	cycles_to_units = get_cpu_mhz(user_param->cpu_freq_f) * 1000000;
	if ((cycles_to_units == 0 && !user_param->cpu_freq_f)) {
		fprintf(stderr,"Can't produce a report\n");
		exit(1);
	}

	run_inf_bi_factor = (user_param->duplex && user_param->test_method == RUN_INFINITELY) ? (user_param->verb == SEND ? 1 : 2) : 1 ;
	tsize = run_inf_bi_factor * user_param->size;
	num_of_calculated_iters *= (user_param->test_type == DURATION) ? 1 : num_of_qps;
	location_arr = (user_param->noPeak) ? 0 : num_of_calculated_iters - 1;
	/* support in GBS format */
	format_factor = (user_param->report_fmt == MBS) ? 0x100000 : 125000000;

	sum_of_test_cycles = ((double)(user_param->tcompleted[location_arr] - user_param->tposted[0]));

	double bw_avg = ((double)tsize*num_of_calculated_iters * cycles_to_units) / (sum_of_test_cycles * format_factor);
	double msgRate_avg = ((double)num_of_calculated_iters * cycles_to_units * run_inf_bi_factor) / (sum_of_test_cycles * 1000000);

	double bw_avg_p1 = ((double)tsize*user_param->iters_per_port[0] * cycles_to_units) / (sum_of_test_cycles * format_factor);
	double msgRate_avg_p1 = ((double)user_param->iters_per_port[0] * cycles_to_units * run_inf_bi_factor) / (sum_of_test_cycles * 1000000);

	double bw_avg_p2 = ((double)tsize*user_param->iters_per_port[1] * cycles_to_units) / (sum_of_test_cycles * format_factor);
	double msgRate_avg_p2 = ((double)user_param->iters_per_port[1] * cycles_to_units * run_inf_bi_factor) / (sum_of_test_cycles * 1000000);

	peak_up = !(user_param->noPeak)*(cycles_t)tsize*(cycles_t)cycles_to_units;
	peak_down = (cycles_t)opt_delta * format_factor;

	if (my_bw_rep == NULL) {
		free_my_bw_rep = 1;
		ALLOCATE(my_bw_rep , struct bw_report_data , 1);
		memset(my_bw_rep, 0, sizeof(struct bw_report_data));
	}

	my_bw_rep->size = (unsigned long)user_param->size;
	my_bw_rep->iters = num_of_calculated_iters;
	my_bw_rep->bw_peak = (double)peak_up/peak_down;
	my_bw_rep->bw_avg = bw_avg;
	my_bw_rep->msgRate_avg = msgRate_avg;
	my_bw_rep->bw_avg_p1 = bw_avg_p1;
	my_bw_rep->msgRate_avg_p1 = msgRate_avg_p1;
	my_bw_rep->bw_avg_p2 = bw_avg_p2;
	my_bw_rep->msgRate_avg_p2 = msgRate_avg_p2;
	my_bw_rep->sl = user_param->sl;

	if (!user_param->duplex || (user_param->verb == SEND && user_param->test_type == DURATION)
			|| user_param->test_method == RUN_INFINITELY || user_param->connection_type == RawEth)
		print_full_bw_report(user_param, my_bw_rep, NULL);

	if (free_my_bw_rep == 1) {
		free(my_bw_rep);
	}
}

static void write_test_info_to_file(int out_json_fds, struct perftest_parameters *user_param)
{
	int temp = 0;
	dprintf(out_json_fds, "test_info: {\n");
	dprintf(out_json_fds, "test: %s_",testsStr[user_param->verb]);

	if (user_param->verb == ATOMIC) {
		dprintf(out_json_fds, "%s_",atomicTypesStr[user_param->atomicType]);
	}

	if (user_param->tst == BW) {
		if (user_param->duplex) {
			dprintf(out_json_fds, "Bidirectional_");
		}

		if (user_param->post_list > 1) {
			dprintf(out_json_fds, "Post_List_");
		}

		dprintf(out_json_fds, "BW_");

	} else if (user_param->tst == LAT) {
		dprintf(out_json_fds, "Latency_");
	}

	if (user_param->mac_fwd) {
		dprintf(out_json_fds, "forwarding_");
	}

	if (user_param->use_mcg)
		dprintf(out_json_fds, "Multicast_");

	dprintf(out_json_fds, "Test,\n");

	if (user_param->use_event) {
		dprintf(out_json_fds, "Test with events: Using_%s_comp%d,\n", user_param->ib_devname, user_param->eq_num);
	}

	if (user_param->use_mcg)
		dprintf(out_json_fds, " MultiCast_runs: on_UD,\n");

	dprintf(out_json_fds, "Dual_port: %s,\nDevice: \"%s\",\n", user_param->dualport ? "ON" : "OFF",user_param->ib_devname);
	dprintf(out_json_fds, "Number_of_qps: %d,\nTransport_type: %s,\n", user_param->num_of_qps, transport_str(user_param->transport_type));
	dprintf(out_json_fds, "Connection_type: %s,\nUsing_SRQ: %s,\n", connStr[user_param->connection_type], user_param->use_srq ? "ON"  : "OFF");
	#ifdef HAVE_RO
	dprintf(out_json_fds, "PCIe_relax_order: %s,\n", user_param->disable_pcir ? "OFF"  : "ON");
	if ((check_pcie_relaxed_ordering_compliant() == false) &&
	    (user_param->disable_pcir == 0)) {
		dprintf(out_json_fds, "WARNING1: \"CPU is not PCIe relaxed ordering compliant\",\n");
		dprintf(out_json_fds, "WARNING2: \"You should disable PCIe RO with --disable_pcie_relaxed for both server and client\",\n");
	}
	#else
	dprintf(out_json_fds, " PCIe_relax_order: %s,\n", "Unsupported");
	#endif
	dprintf(out_json_fds, "ibv_wr_API: %s,\n", user_param->use_old_post_send ? "OFF" : "ON");
	if (user_param->machine == CLIENT || user_param->duplex) {
		dprintf(out_json_fds, "TX_depth : %d,\n",user_param->tx_depth);
	}

	if (user_param->post_list > 1)
		dprintf(out_json_fds, "Post_List: %d,\n",user_param->post_list);
	if (user_param->recv_post_list > 1)
		dprintf(out_json_fds, "Recv_Post_List: %d,\n", user_param->recv_post_list);

	if (user_param->verb == SEND && (user_param->machine == SERVER || user_param->duplex)) {
		dprintf(out_json_fds, "RX_depth: %d,\n",user_param->rx_depth);
	}

	if (user_param->tst == BW) {
		dprintf(out_json_fds, "CQ_Moderation: %d,\n",user_param->cq_mod);
	}

	dprintf(out_json_fds, "Mtu: %lu,\n",user_param->connection_type == RawEth ? user_param->curr_mtu : MTU_SIZE(user_param->curr_mtu));
	dprintf(out_json_fds, "Link_type: %s,\n" ,link_layer_str(user_param->link_type));

	/* we use the receive buffer only for mac forwarding. */
	if (user_param->mac_fwd == ON)
		dprintf(out_json_fds, "Buffer_size: %d,\n" ,user_param->buff_size/2);

	if (user_param->gid_index != DEF_GID_INDEX)
		dprintf(out_json_fds, "GID_index: %d,\n", user_param->gid_index);
	if ((user_param->dualport == ON) && (user_param->gid_index2 != DEF_GID_INDEX))
		dprintf(out_json_fds, "GID_index2: %d,\n", user_param->gid_index2);

	if (user_param->verb != READ && user_param->verb != ATOMIC)
		dprintf(out_json_fds, "Max_inline_data: %d,\n",user_param->inline_size);

	else
		dprintf(out_json_fds, "Outstand_reads: %d,\n",user_param->out_reads);

	dprintf(out_json_fds, "rdma_cm_QPs: %s,\n",qp_state[user_param->work_rdma_cm]);

	if (user_param->use_rdma_cm)
		temp = 1;

	dprintf(out_json_fds, "Use_ROCm_memory: %s,\n", user_param->memory_type == MEMORY_ROCM ? "ON" : "OFF");

	dprintf(out_json_fds, "Data_ex_method: %s,\n",exchange_state[temp]);

	if (user_param->work_rdma_cm) {

		if (user_param->tos != DEF_TOS) {
			dprintf(out_json_fds, "TOS: %d,\n",user_param->tos);
		}

	}

	dprintf(out_json_fds, "},\n");
}

static void write_bw_report_to_file(int out_json_fd, struct perftest_parameters *user_param, int inc_accuracy,
		double bw_avg, double msgRate_avg, unsigned long size, int sl, uint64_t iters, double bw_peak) {

	dprintf(out_json_fd, "results: {\n");

	if (user_param->output == OUTPUT_BW)
		dprintf(out_json_fd, "bw_avg: %lf,\n", bw_avg);
	else if (user_param->output == OUTPUT_MR)
		dprintf(out_json_fd, "msgRate_avg: %lf,\n", msgRate_avg);
	else if (user_param->raw_qos)
		dprintf(out_json_fd, REPORT_FMT_QOS_JSON, size, sl, iters, bw_peak, bw_avg, msgRate_avg);
	else
		dprintf(out_json_fd, inc_accuracy ? REPORT_FMT_EXT_JSON : REPORT_FMT_JSON,
								   size, iters, bw_peak, bw_avg, msgRate_avg);

	dprintf(out_json_fd, user_param->cpu_util_data.enable ?
							REPORT_EXT_CPU_UTIL_JSON : REPORT_EXT_JSON, calc_cpu_util(user_param));

	dprintf(out_json_fd, "},\n");
}

/******************************************************************************
 *
 ******************************************************************************/

void print_full_bw_report (struct perftest_parameters *user_param, struct bw_report_data *my_bw_rep, struct bw_report_data *rem_bw_rep)
{

	double bw_peak     = my_bw_rep->bw_peak;
	double bw_avg      = my_bw_rep->bw_avg;
	double bw_avg_p1      = my_bw_rep->bw_avg_p1;
	double bw_avg_p2      = my_bw_rep->bw_avg_p2;
	double msgRate_avg = my_bw_rep->msgRate_avg;
	double msgRate_avg_p1 = my_bw_rep->msgRate_avg_p1;
	double msgRate_avg_p2 = my_bw_rep->msgRate_avg_p2;
	int inc_accuracy = ((bw_avg < 0.1) && (user_param->report_fmt == GBS));

	if (rem_bw_rep != NULL) {
		bw_peak     += rem_bw_rep->bw_peak;
		bw_avg      += rem_bw_rep->bw_avg;
		bw_avg_p1      += rem_bw_rep->bw_avg_p1;
		bw_avg_p2      += rem_bw_rep->bw_avg_p2;
		msgRate_avg += rem_bw_rep->msgRate_avg;
		msgRate_avg_p1 += rem_bw_rep->msgRate_avg_p1;
		msgRate_avg_p2 += rem_bw_rep->msgRate_avg_p2;
	}

	if ( (user_param->duplex && rem_bw_rep != NULL) ||  (!user_param->duplex && rem_bw_rep == NULL)) {
		/* Verify Limits */
		if ( ((user_param->is_limit_bw == ON )&& (user_param->limit_bw > bw_avg)) )
			user_param->is_bw_limit_passed |= 0;
		else
			user_param->is_bw_limit_passed |= 1;

		if ( (user_param->is_limit_msgrate) && (user_param->limit_msgrate > msgRate_avg) )
			user_param->is_msgrate_limit_passed |= 0;
		else
			user_param->is_msgrate_limit_passed |= 1;
	}

	if(user_param->out_json) {
		int out_json_fd = open_file_write(user_param->out_json_file_name);
		if(out_json_fd >= 0){
			dprintf(out_json_fd,"{\n");
			write_test_info_to_file(out_json_fd, user_param);
			write_bw_report_to_file(out_json_fd, user_param, inc_accuracy,
					bw_avg, msgRate_avg, my_bw_rep->size, my_bw_rep->sl, my_bw_rep->iters, bw_peak);
			dprintf(out_json_fd,"}\n");
			close(out_json_fd);
		}
	}

	if (user_param->output == OUTPUT_BW)
		printf("%lf\n",bw_avg);
	else if (user_param->output == OUTPUT_MR)
		printf("%lf\n",msgRate_avg);
	else if (user_param->raw_qos)
		printf( REPORT_FMT_QOS, my_bw_rep->size, my_bw_rep->sl, my_bw_rep->iters, bw_peak, bw_avg, msgRate_avg);
	else if (user_param->report_per_port)
		printf(REPORT_FMT_PER_PORT, my_bw_rep->size, my_bw_rep->iters, bw_peak, bw_avg, msgRate_avg, bw_avg_p1, msgRate_avg_p1, bw_avg_p2, msgRate_avg_p2);
	else
		printf( inc_accuracy ? REPORT_FMT_EXT : REPORT_FMT, my_bw_rep->size, my_bw_rep->iters, bw_peak, bw_avg, msgRate_avg);
	if (user_param->output == FULL_VERBOSITY) {
		fflush(stdout);
		fprintf(stdout, user_param->cpu_util_data.enable ? REPORT_EXT_CPU_UTIL : REPORT_EXT , calc_cpu_util(user_param));
	}
	if (user_param->counter_ctx) {
		counters_print(user_param->counter_ctx);
	}
}
/******************************************************************************
 *
 ******************************************************************************/
// cppcheck-suppress constParameter
static inline cycles_t get_median(int n, cycles_t delta[])
{
	if ((n - 1) % 2)
		return(delta[n / 2] + delta[n / 2 - 1]) / 2;
	else
		return delta[n / 2];
}

/******************************************************************************
 *
 ******************************************************************************/
static int cycles_compare(const void *aptr, const void *bptr)
{
	const cycles_t *a = aptr;
	const cycles_t *b = bptr;
	if (*a < *b) return -1;
	if (*a > *b) return 1;

	return 0;
}


void write_report_lat_to_file(int out_json_fd, struct perftest_parameters *user_param,
		double latency, double stdev, double average_sum, double average, double stdev_sum,
		int iters_99, int iters_99_9, double cycles_rtt_quotient, cycles_t *delta, int measure_cnt) // cppcheck-suppress constParameter
		{

	dprintf(out_json_fd, "results: {\n");

	if (user_param->output == OUTPUT_LAT)
		dprintf(out_json_fd, "avg_lat: %lf,\n",average);
	else {
		dprintf(out_json_fd, REPORT_FMT_LAT_JSON,
				(unsigned long)user_param->size,
				user_param->iters,
				delta[0] / cycles_rtt_quotient,
				delta[measure_cnt] / cycles_rtt_quotient,
				latency,
				average,
				stdev,
				delta[iters_99] / cycles_rtt_quotient,
				delta[iters_99_9] / cycles_rtt_quotient);
		dprintf(out_json_fd, user_param->cpu_util_data.enable ?
		REPORT_EXT_CPU_UTIL_JSON : REPORT_EXT_JSON , calc_cpu_util(user_param));
	}

	dprintf(out_json_fd, "},\n");
}

/******************************************************************************
 *
 ******************************************************************************/
#define LAT_MEASURE_TAIL (2)
void print_report_lat (struct perftest_parameters *user_param)
{

	int i;
	int rtt_factor;
	double cycles_to_units, cycles_rtt_quotient;
	cycles_t median ;
	cycles_t *delta = NULL;
	const char* units;
	double latency, stdev, average_sum = 0 , average, stdev_sum = 0;
	int iters_99, iters_99_9;
	int measure_cnt;

	measure_cnt = (user_param->tst == LAT) ? user_param->iters - 1 : (user_param->iters) / user_param->reply_every;
	rtt_factor = (user_param->verb == READ || user_param->verb == ATOMIC) ? 1 : 2;
	ALLOCATE(delta, cycles_t, measure_cnt);

	if (user_param->r_flag->cycles) {
		cycles_to_units = 1;
		units = "cycles";
	} else {
		cycles_to_units = get_cpu_mhz(user_param->cpu_freq_f);
		units = "usec";
	}

	if (user_param->tst == LAT) {
		for (i = 0; i < measure_cnt; ++i) {
			delta[i] = user_param->tposted[i + 1] - user_param->tposted[i];
		}
	} else if (user_param->tst == LAT_BY_BW) {
		for (i = 0; i < measure_cnt; ++i) {
			delta[i] = user_param->tcompleted[i] - user_param->tposted[i];
		}
	}
	else {
		fprintf(stderr,"print report LAT is support in LAT and LAT_BY_BW tests only\n");
		exit(1);
	}

	cycles_rtt_quotient = cycles_to_units * rtt_factor;
	if (user_param->r_flag->unsorted) {
		printf("#, %s\n", units);
		for (i = 0; i < measure_cnt; ++i)
			printf("%d, %g\n", i + 1, delta[i] / cycles_rtt_quotient);
	}

	qsort(delta, measure_cnt, sizeof *delta, cycles_compare);
	measure_cnt = measure_cnt - LAT_MEASURE_TAIL;
	median = get_median(measure_cnt, delta);

	/* calcualte average sum on sorted array*/
	for (i = 0; i < measure_cnt; ++i)
		average_sum += (delta[i] / cycles_rtt_quotient);

	average = average_sum / measure_cnt;

	/* Calculate stdev by variance*/
	for (i = 0; i < measure_cnt; ++i) {
		int temp_var = average - (delta[i] / cycles_rtt_quotient);
		int pow_var = pow(temp_var, 2 );
		stdev_sum += pow_var;
	}

	if (user_param->r_flag->histogram) {
		printf("#, %s\n", units);
		for (i = 0; i < measure_cnt; ++i)
			printf("%d, %g\n", i + 1, delta[i] / cycles_rtt_quotient);
	}

	if (user_param->r_flag->unsorted || user_param->r_flag->histogram) {
		if (user_param->output == FULL_VERBOSITY) {
			printf(RESULT_LINE);
			printf("%s",(user_param->test_type == ITERATIONS) ? RESULT_FMT_LAT : RESULT_FMT_LAT_DUR);
			printf((user_param->cpu_util_data.enable ? RESULT_EXT_CPU_UTIL : RESULT_EXT));
		}
	}

	latency = median / cycles_rtt_quotient;
	stdev = sqrt(stdev_sum / measure_cnt);
	iters_99 = ceil((measure_cnt) * 0.99);
	iters_99_9 = ceil((measure_cnt) * 0.999);

	if(user_param->out_json) {
		int out_json_fd = open_file_write(user_param->out_json_file_name);
		if(out_json_fd >= 0){
			dprintf(out_json_fd,"{\n");
			write_test_info_to_file(out_json_fd, user_param);
			write_report_lat_to_file(out_json_fd, user_param, latency, stdev, average_sum, average, stdev_sum,
					iters_99, iters_99_9, cycles_rtt_quotient, delta, measure_cnt);
			dprintf(out_json_fd,"}\n");
			close(out_json_fd);
		}
	}

	if (user_param->output == OUTPUT_LAT)
		printf("%lf\n",average);
	else {
		printf(REPORT_FMT_LAT,
				(unsigned long)user_param->size,
				user_param->iters,
				delta[0] / cycles_rtt_quotient,
				delta[measure_cnt] / cycles_rtt_quotient,
				latency,
				average,
				stdev,
				delta[iters_99] / cycles_rtt_quotient,
				delta[iters_99_9] / cycles_rtt_quotient);
		printf( user_param->cpu_util_data.enable ? REPORT_EXT_CPU_UTIL : REPORT_EXT , calc_cpu_util(user_param));
	}

	if (user_param->counter_ctx) {
		counters_print(user_param->counter_ctx);
	}

	free(delta);
}

void write_report_lat_duration_to_file (int out_json_fd, struct perftest_parameters *user_param, double latency, double tps){

	dprintf(out_json_fd, "results: {\n");

	if (user_param->output == OUTPUT_LAT) {
		dprintf(out_json_fd, "t_avg: %lf\n",latency);
	}
	else {
		dprintf(out_json_fd, REPORT_FMT_LAT_DUR_JSON,
				user_param->size,
				user_param->iters,
				latency, tps);
		dprintf(out_json_fd,  user_param->cpu_util_data.enable ?
		REPORT_EXT_CPU_UTIL_JSON : REPORT_EXT_JSON,
		calc_cpu_util(user_param));
	}

	dprintf(out_json_fd, "},\n");
}
/******************************************************************************
 *
 ******************************************************************************/
void print_report_lat_duration (struct perftest_parameters *user_param)
{
	int rtt_factor;
	double cycles_to_units;
	cycles_t test_sample_time;
	double latency, tps;

	rtt_factor = (user_param->verb == READ || user_param->verb == ATOMIC) ? 1 : 2;
	cycles_to_units = get_cpu_mhz(user_param->cpu_freq_f);

	test_sample_time = (user_param->tcompleted[0] - user_param->tposted[0]);
	latency = (((test_sample_time / cycles_to_units) / rtt_factor) / user_param->iters);
	tps = user_param->iters / (test_sample_time / (cycles_to_units * 1000000));


	if(user_param->out_json) {
		int out_json_fd = open_file_write(user_param->out_json_file_name);
		if(out_json_fd >= 0){
			dprintf(out_json_fd,"{\n");
			write_test_info_to_file(out_json_fd, user_param);
			write_report_lat_duration_to_file(out_json_fd, user_param, latency, tps);
			dprintf(out_json_fd,"}\n");
			close(out_json_fd);
		}
	}

	if (user_param->output == OUTPUT_LAT) {
		printf("%lf\n",latency);
	}
	else {
		printf(REPORT_FMT_LAT_DUR,
				user_param->size,
				user_param->iters,
				latency, tps);
		printf( user_param->cpu_util_data.enable ? REPORT_EXT_CPU_UTIL : REPORT_EXT , calc_cpu_util(user_param));
	}

	if (user_param->counter_ctx) {
		counters_print(user_param->counter_ctx);
	}
}

void print_report_fs_rate (struct perftest_parameters *user_param)
{

	double cycles_to_units, units_to_sec;
	cycles_t average_sum = 0;
	cycles_t *delta = NULL;
	const char* units;
	double latency = 0, average = 0, fps = 0;
	int measure_cnt = 1;

	if (user_param->r_flag->cycles) {
		cycles_to_units = 1;
		units = CYCLES;
		units_to_sec =  get_cpu_mhz(user_param->cpu_freq_f);
	} else {
		cycles_to_units = get_cpu_mhz(user_param->cpu_freq_f);
		units = USEC;
		units_to_sec = 1000000;
	}

	if (user_param->test_type == ITERATIONS) {
		int i;
		cycles_t median;
		measure_cnt = user_param->flows;
		ALLOCATE(delta, cycles_t, measure_cnt);

		for (i = 0; i < measure_cnt; ++i)
			delta[i] = user_param->tcompleted[i] - user_param->tposted[i];

		if (user_param->r_flag->unsorted) {
			printf("#, %s\n", units);
			for (i = 0; i < measure_cnt; ++i)
				printf("%d, %g\n", i + 1, delta[i] / cycles_to_units);
		}

		qsort(delta, measure_cnt, sizeof *delta, cycles_compare);
		median = get_median(measure_cnt, delta);

		/* calcualte average sum on sorted array*/
		for (i = 0; i < measure_cnt; ++i)
			average_sum += delta[i];


		average = average_sum / measure_cnt / cycles_to_units;


		if (user_param->r_flag->histogram) {
			printf("#, %s\n", units);
			for (i = 0; i < measure_cnt; ++i)
				printf("%d, %g\n", i + 1, delta[i] / cycles_to_units);
		}
		latency = median / cycles_to_units;
	}
	else {
		cycles_t test_sample_time = (user_param->tcompleted[0] - user_param->tposted[0]);
		latency = test_sample_time  / user_param->iters / cycles_to_units;
		average = latency;
		fps = user_param->iters / (test_sample_time / (cycles_to_units * units_to_sec));
	}

	if (user_param->output == FULL_VERBOSITY) {
		printf(RESULT_LINE);
		printf("%s", (user_param->test_type == ITERATIONS) ? RESULT_FMT_FS_RATE : RESULT_FMT_FS_RATE_DUR);
		printf((user_param->cpu_util_data.enable ? RESULT_EXT_CPU_UTIL : RESULT_EXT));
	}

	if (user_param->output == OUTPUT_LAT)
		printf("%lf\n", average);
	else {
		if (user_param->test_type == ITERATIONS) {
			fps = measure_cnt / (average_sum / (cycles_to_units * units_to_sec));
			printf(REPORT_FMT_FS_RATE,
				user_param->iters,
				delta[0] / cycles_to_units,
				delta[measure_cnt - 1] / cycles_to_units,
				latency,
				average,
				fps);
		} else {
			printf(REPORT_FMT_FS_RATE_DUR,
				user_param->iters,
				latency,
				fps);
		}
		printf(user_param->cpu_util_data.enable ? REPORT_EXT_CPU_UTIL : REPORT_EXT, calc_cpu_util(user_param));
	}

	free(delta);
}
/******************************************************************************
 * End
 ******************************************************************************/<|MERGE_RESOLUTION|>--- conflicted
+++ resolved
@@ -2077,12 +2077,8 @@
 			printf("Perftest doesn't supports CUDA tests with inline messages: inline size set to 0\n");
 			return;
 		}
-<<<<<<< HEAD
-		if (user_param->tst ==LAT) {
-=======
-		#endif
+
 		if (user_param->tst == LAT) {
->>>>>>> 73cb548b
 			switch(user_param->verb) {
 				case WRITE: user_param->inline_size = (user_param->connection_type == DC)? DEF_INLINE_DC : DEF_INLINE_WRITE; break;
 				case SEND : user_param->inline_size = (user_param->connection_type == DC)? DEF_INLINE_DC : (user_param->connection_type == UD)? DEF_INLINE_SEND_UD :
